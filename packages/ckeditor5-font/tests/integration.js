--- conflicted
+++ resolved
@@ -223,9 +223,6 @@
 			const dropdown = editor.ui.componentFactory.create( 'fontColor' );
 
 			dropdown.isOpen = true;
-<<<<<<< HEAD
-			dropdown.colorTableView.colorPickerPageView.colorPickerView._debounceColorPickerEvent( '#113322' );
-=======
 
 			const event = new CustomEvent( 'color-changed', {
 				detail: {
@@ -234,7 +231,6 @@
 			} );
 
 			dropdown.colorTableView.colorPickerPageView.colorPickerView.picker.dispatchEvent( event );
->>>>>>> 7eced789
 
 			expect( getData( model ) ).to.equal( '<paragraph>[<$text fontColor="hsl( 150, 50%, 13% )">foo</$text>]</paragraph>' );
 		} );
@@ -261,11 +257,6 @@
 			const dropdown = editor.ui.componentFactory.create( 'fontColor' );
 
 			dropdown.isOpen = true;
-<<<<<<< HEAD
-			dropdown.colorTableView.colorPickerPageView.colorPickerView._format = 'lab';
-			dropdown.colorTableView.colorPickerPageView.colorPickerView._debounceColorPickerEvent( '#113322' );
-=======
->>>>>>> 7eced789
 
 			const event = new CustomEvent( 'color-changed', {
 				detail: {
