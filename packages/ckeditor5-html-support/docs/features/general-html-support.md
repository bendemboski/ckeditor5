---
category: features
modified_at: 2021-07-14
---

# General HTML Support

{@snippet features/general-html-support-source}

The General HTML Support ("GHS") feature allows developers to easily enable HTML features that are not explicitly supported by any other dedicated CKEditor 5 plugins. It acts similarly to {@link @ckeditor4 guide/dev/acf/README Advanced Content Filter} (ACF) from CKEditor 4, a feature that filters incoming HTML content by transforming and deleting disallowed elements, attributes, classes and styles. GHS allows for adding this kind of markup to the source and prevents it from being filtered from the editor window and the output.

Some examples of HTML features that can be easily enabled using General HTML Support include:

* The `<section>`, `<article>`, and `<div>` elements.
* The `<audio>`, `<video>`, and `<iframe>` elements.
* The `<span>` and `<cite>` elements.
* Some of the attributes on existing dedicated CKEditor 5 features:
	* `data-*` and `id` attributes on e.g. `<p>` and `<h1-h6>`,
	* `style` and `classes` on e.g. `<strong>` and `<a>`.

The enabled HTML features can be loaded (e.g. via `editor.setData()`), pasted, output (e.g. via `editor.getData()`), and are visible in the editing area. Such content can also be edited in the editor, although, to a limited extent. Read more about it in the [Level of support](#level-of-support) section.

<info-box>
	The General HTML Support feature is **experimental and not yet production-ready**.

	Follow the ["Stabilize and release a production-ready General HTML Support feature"](https://github.com/ckeditor/ckeditor5/issues/9856) issue for more updates and related issues.
</info-box>

## Demo

Use the {@link features/source-editing source editing feature} toolbar button {@icon @ckeditor/ckeditor5-source-editing/theme/icons/source-editing.svg Source editing} to view and edit the HTML source of the document in the demo below. The configuration of this snippet can be found below the demo editor window.

{@snippet features/general-html-support}

The General HTML Support feature is configured via the `config.htmlSupport` property. In it, you need to list the HTML features that should be handled by GHS.

## Related features

There is a closely related {@link features/source-editing source editing feature} which allows access and edition of the HTML source code of the document. When paired, these two plugins let the user gain powerful control over the content editing.

## Level of support

The difference between specific CKEditor 5 features such as {@link features/basic-styles basic styles} or {@link features/headings headings} and the HTML features enabled by GHS is that a plugin that supports a specific HTML feature provides a complete user experience for that feature, whereas GHS ensures only that such a content is accepted by the editor.

For instance, the dedicated {@link features/basic-styles#available-text-styles bold} feature offers a toolbar button used to make the selected text bold. Together with the {@link features/autoformat autoformatting feature}, it also allows for applying bold style to content by typing a Markdown shortcode (`**foo**`) in the editor. The {@link features/headings headings} feature offers a dropdown from which the user can choose a heading level and ensures that pressing <kbd>Enter</kbd> at the end of a heading creates a new paragraph (and not another heading).

The General HTML Support does not offer any UI for the enabled features and takes only the basic semantics of a given feature into account. If you enable support for `<div>`s via GHS, the user will not be able to create `<div>`s from the editor UI. The GHS will know that a `<div>` is a container element, so it can wrap other blocks (like paragraphs) but cannot be used inline (next to e.g. a `<strong>` element). It is, in this respect, similar to the content filtering (ACF) feature from CKEditor 4 as it allows creating a set or a list of markup tags that will not be stripped.

Therefore, GHS's main use cases would be:

* Ensuring backwards content compatibility with legacy systems.
* Introducing basic support for missing HTML features at a low cost.

<info-box>
	Taken the nature of GHS, you may consider installing the {@link features/source-editing source editing} feature alongside with it.
</info-box>

## Installation

To add this feature to your rich-text editor, install the [`@ckeditor/ckeditor5-html-support`](https://www.npmjs.com/package/@ckeditor/ckeditor5-html-support) package:

```plaintext
npm install --save @ckeditor/ckeditor5-html-support
```

And add it to your plugin list configuration:

```js
import GeneralHtmlSupport from '@ckeditor/ckeditor5-html-support/src/generalhtmlsupport';

ClassicEditor
	.create( document.querySelector( '#editor' ), {
		plugins: [ GeneralHtmlSupport, ... ],
	} )
	.then( ... )
	.catch( ... );
```

<info-box info>
	Read more about {@link builds/guides/integration/installing-plugins installing plugins}.
</info-box>

## Configuration

By default, enabling the {@link module:html-support/generalhtmlsupport~GeneralHtmlSupport} plugin does not enable support for any given element. The elements the user wants to be supported, need to be configured via the {@link module:core/editor/editorconfig~EditorConfig#htmlSupport `config.htmlSupport`} option:

```js
ClassicEditor.create( document.querySelector( '#editor' ), {
	htmlSupport: {
		allow: [ /* HTML features to allow */ ]
		disallow: [ /* HTML features to disallow */ ]
	}
} )
```

The notation of the `allow` and `disallow` rules looks as follows:

```js
[
	{
		// The element name to enable and/or extend with
		// the following styles, classes and other attributes.
		name: string|regexp,

		// Styles to allow (by name, name and value or just all).
		styles: object<string=>true|string|regexp>|array<string>|true,

		// Classes to allow (by name or just all).
		classes: array<string|regexp>|true,

		// Other attributes to allow (by name, name and value or just all).
		attributes: object<string=>true|string|regexp>|array<string>|true,
	}
]
```

Several implementation examples:

```js
htmlSupport: {
	allow: [
		// Enables plain <div> elements.
		{
			name: 'div'
		},

		// Enables plain <div>, <section> and <article> elements.
		{
			name: /^(div|section|article)$/
		},

		// Enables <div>s with all inline styles (but no other attributes).
		{
			name: 'div',
			styles: true
		},

		// Enables <div>s with foo and bar classes.
		{
			name: 'div',
			classes: [ 'foo', 'bar' ]
		},

		// Adds support for `foo` and `bar` classes to the already supported
		// <p> elements (those are enabled by the dedicated paragraph feature).
		{
			name: 'p',
			classes: [ 'foo', 'bar' ]
		},

		// Enables <div>s with foo="true" attribute and bar attribute that
		// can accept any value (boolean `true` value works as an asterisk).
		{
			name: 'div',
			attributes: {
				foo: 'true',
				bar: true
			}
		},

		// Adds support for style="color: *" to the already supported
		// <p> and <h2-h4> elements.
		{
			name: /^(p|h[2-4])$/',
			styles: { 'color': true }
		},
}
```

The General HTML Support feature distinguishes several content types, each treated a bit differently:

* Container elements (e.g. `<section>`, `<div>`).
* Inline elements (e.g. `<span>`, `<a>`).
* Object elements (e.g. `<iframe>`, `<video>`).

The enabled elements will not just be available "anywhere" in the content, as they still need to adhere to certain rules derived from the HTML schema and from common sense. Also, the behavior of specific types of elements in the editing area will be different. For instance, the object elements will only be selectable as a whole, and the inline elements will work the same as other formatting features supported by CKEditor 5 (e.g. bold, italic) do.

### Enabling all HTML features

It might be desired to enable all HTML features in some cases, so all elements and attributes will be allowed by the editor. It could be done with a special configuration:

```js
htmlSupport: {
	allow: [
		{
			name: /.*/,
			attributes: true,
			classes: true,
			styles: true
		}
	]
}
```

<info-box>
	Please, keep in mind that enabling all HTML features creates a security risk. It is recommended to pass a list of disallowed elements and attributes to the configuration to make sure that any malicious code will not be saved and executed in the editor.
</info-box>

The above configuration will work similarly to [`allowedContent: true`](/docs/ckeditor4/latest/api/CKEDITOR_config.html#cfg-allowedContent) option from CKEditor 4.

<<<<<<< HEAD
### Security

When you set up the GHS to allow elements like `<script>` or attributes like `onclick`, you expose the users of your application to a possibly malicious markup &mdash; whether it is a mistakenly copied code from a risky website or purposely provided by a bad actor. An example of that could be: `<div onclick="leakUserData()">`.

The content inside the editor (what you see in the editing area) is filtered by default from typical content that could break the editor. However, the editor does not feature a full XSS filter. Thus, we recommend configuring GHS to enable specific HTML markup, instead of enabling all markup at once.

Moreover, as a general rule, not exclusive to GHS, there should always be a sanitization process present on the back-end side of your application. Even the best filtering done on the browser side of your application can be mitigated and every network call can be manipulated thus bypassing front-end filtering. This can quickly become a security risk.

In addition to the sanitization process and safe GHS configuration, it is highly recommended to set strict {@link builds/guides/integration/csp Content Security Policy} rules.
=======
### Enabling custom elements

Custom HTML elements with attributes and classes can be defined.

To use a new element, it has to be registered by {@link module:html-support/dataschema~DataSchema} as one of the types below:

* Inline element.
* Block element.

To enable such elements and add attributes or class to them you need to use {@link module:html-support/datafilter~DataFilter#allowElement allowElement} and {@link module:html-support/datafilter~DataFilter#allowAttributes allowAttributes} methods from {@link module:html-support/datafilter~DataFilter DataFilter} API.

Base implementation example:

```js
import ClassicEditor from '@ckeditor/ckeditor5-editor-classic/src/classiceditor';
import Essentials from '@ckeditor/ckeditor5-essentials/src/essentials';
import Paragraph from '@ckeditor/ckeditor5-paragraph/src/paragraph';
import Plugin from '@ckeditor/ckeditor5-core/src/plugin';
import SourceEditing from '@ckeditor/ckeditor5-source-editing/src/sourceediting';
import GeneralHtmlSupport from '@ckeditor/ckeditor5-html-support/src/generalhtmlsupport';

/**
 * A plugin extending General HTML Support for example custom HTML elements.
 */
class ExtendHTMLSupport extends Plugin {
	static get requires() {
		return [ GeneralHtmlSupport ];
	}

	init() {
		// Extend schema with custom HTML elements.
		const dataFilter = this.editor.plugins.get( 'DataFilter' );
		const dataSchema = this.editor.plugins.get( 'DataSchema' );

		// Inline element
		dataSchema.registerInlineElement( {
			view: 'element-inline',
			model: 'myElementInline'
		} );

		// Custom elements need to be registered using direct API instead of config.
		dataFilter.allowElement( 'element-inline' );
		dataFilter.allowAttributes( { name: 'element-inline', attributes: { 'data-foo': false }, classes: [ 'foo' ] } );

		// Block element
		dataSchema.registerBlockElement( {
			view: 'element-block',
			model: 'myElementBlock',
			modelSchema: {
				inheritAllFrom: '$block'
			}
		} );

		dataFilter.allowElement( 'element-block' );
	}
}

ClassicEditor
	.create( document.querySelector( '#editor' ), {
		plugins: [
			Essentials,
			Paragraph,
			ExtendHTMLSupport
		],
		htmlSupport: {
			allow: [
				{
					name: /.*/,
					attributes: true,
					classes: true,
					styles: true
				}
			]
		}
	} )
```

Both inline and block elements can be treated as object elements. To make it possible, it is necessary to set {@link module:html-support/dataschema~DataSchemaDefinition#isObject isObject} property to `true`.

```js
// Inline object element
dataSchema.registerInlineElement( {
	view: 'object-inline',
	model: 'myObjectInline',
	isObject: true,
	modelSchema: {
		inheritAllFrom: '$htmlObjectInline'
	}
} );

dataFilter.allowElement( 'object-inline' );

// Block object element
dataSchema.registerBlockElement( {
	view: 'object-block',
	model: 'myObjectBlock',
	isObject: true,
	modelSchema: {
		inheritAllFrom: '$htmlObjectBlock'
	}
} );

dataFilter.allowElement( 'object-block' );

```
>>>>>>> ef0d149c

## Known issues

It is possible to add support for arbitrary styles, classes and other attributes to existing CKEditor 5 features (such as paragraphs, headings, list items, etc.).

Most of the existing CKEditor 5 features can already be extended this way, however, some cannot yet. This includes:

* Some of the image features' markup [#9916](https://github.com/ckeditor/ckeditor5/issues/9916).
* Some of the media embed features' markup [#9918](https://github.com/ckeditor/ckeditor5/issues/9918).
* The `<ul>` and `<ol>` elements of the list feature [#9917](https://github.com/ckeditor/ckeditor5/issues/9917).

We're open for feedback, so if you find any issue, feel free to report it in the [main CKEditor 5 repository](https://github.com/ckeditor/ckeditor5/issues/).

## HTML comments

By default, all HTML comments are filtered out during the editor initialization. The {@link module:html-support/htmlcomment~HtmlComment} feature allows developers to keep them in the document content and retrieve them back, e.g. while {@link builds/guides/integration/saving-data saving the editor data}. The comments are transparent from the users point of view and they are not displayed in the editable content.

<info-box>
	The HTML comment feature is **experimental and not yet production-ready**.

	The support for HTML comments is at the basic level so far - see the [known issues](#known-issues-2) section below.
</info-box>

### Demo

The CKEditor 5 instance below is configured to keep the HTML comments in the document content. You can view the source of the document using {@link features/source-editing source editing} feature. Toggle the source editing mode {@icon @ckeditor/ckeditor5-source-editing/theme/icons/source-editing.svg Source editing} to see that the HTML comment is present in the document source. You can uncomment the paragraph below the picture and upon leaving the source editing mode, you will see this paragraph in the editable area.

{@snippet features/html-comment}

### Installation

To add this feature to your rich-text editor, install the [`@ckeditor/ckeditor5-html-support`](https://www.npmjs.com/package/@ckeditor/ckeditor5-html-support) package:

```plaintext
npm install --save @ckeditor/ckeditor5-html-support
```

Then add it to the editor configuration:

```js
import HtmlComment from '@ckeditor/ckeditor5-html-support/src/htmlcomment';

ClassicEditor
	.create( document.querySelector( '#editor' ), {
		plugins: [ HtmlComment, ... ],
	} )
	.then( ... )
	.catch( ... );
```

<info-box info>
	Read more about {@link builds/guides/integration/installing-plugins installing plugins}.
</info-box>

HTML comment feature does not require any configuration.

### Known issues

The main issue with the HTML comments feature is that comments can be easily repositioned or lost in various cases [#10118](https://github.com/ckeditor/ckeditor5/issues/10118), [#10119](https://github.com/ckeditor/ckeditor5/issues/10119). Also copying and pasting (or dragging and dropping) elements containing HTML comments within the editor does not work as expected [#10127](https://github.com/ckeditor/ckeditor5/issues/10127).

We are open for feedback, so if you find any issue, feel free to report it in the [main CKEditor 5 repository](https://github.com/ckeditor/ckeditor5/issues/).

## Related features

There are other HTML editing related CKEditor 5 features you may want to check:

* {@link features/source-editing Source editing} &ndash; Provides the ability for viewing and editing the source of the document. When paired, these two plugins let the user gain powerful control over the content editing.
* {@link features/html-embed HTML embed} &ndash; Allows embedding an arbitrary HTML snippet in the editor. It is a more constrained and controllable approach to arbitrary HTML than GHS.

## Contribute

The source code of the feature is available on GitHub in https://github.com/ckeditor/ckeditor5/tree/master/packages/ckeditor5-html-support.<|MERGE_RESOLUTION|>--- conflicted
+++ resolved
@@ -198,7 +198,6 @@
 
 The above configuration will work similarly to [`allowedContent: true`](/docs/ckeditor4/latest/api/CKEDITOR_config.html#cfg-allowedContent) option from CKEditor 4.
 
-<<<<<<< HEAD
 ### Security
 
 When you set up the GHS to allow elements like `<script>` or attributes like `onclick`, you expose the users of your application to a possibly malicious markup &mdash; whether it is a mistakenly copied code from a risky website or purposely provided by a bad actor. An example of that could be: `<div onclick="leakUserData()">`.
@@ -208,7 +207,6 @@
 Moreover, as a general rule, not exclusive to GHS, there should always be a sanitization process present on the back-end side of your application. Even the best filtering done on the browser side of your application can be mitigated and every network call can be manipulated thus bypassing front-end filtering. This can quickly become a security risk.
 
 In addition to the sanitization process and safe GHS configuration, it is highly recommended to set strict {@link builds/guides/integration/csp Content Security Policy} rules.
-=======
 ### Enabling custom elements
 
 Custom HTML elements with attributes and classes can be defined.
@@ -314,7 +312,6 @@
 dataFilter.allowElement( 'object-block' );
 
 ```
->>>>>>> ef0d149c
 
 ## Known issues
 
