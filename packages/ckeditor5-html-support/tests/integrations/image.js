/**
 * @license Copyright (c) 2003-2022, CKSource Holding sp. z o.o. All rights reserved.
 * For licensing, see LICENSE.md or https://ckeditor.com/legal/ckeditor-oss-license
 */

import { range } from 'lodash-es';

import ClassicTestEditor from '@ckeditor/ckeditor5-core/tests/_utils/classictesteditor';
import Image from '@ckeditor/ckeditor5-image/src/image';
import ImageCaption from '@ckeditor/ckeditor5-image/src/imagecaption';
import ImageBlockEditing from '@ckeditor/ckeditor5-image/src/image/imageblockediting';
import ImageInlineEditing from '@ckeditor/ckeditor5-image/src/image/imageinlineediting';
import LinkImage from '@ckeditor/ckeditor5-link/src/linkimage';
import Paragraph from '@ckeditor/ckeditor5-paragraph/src/paragraph';

import { getModelDataWithAttributes } from '../_utils/utils';
import GeneralHtmlSupport from '../../src/generalhtmlsupport';
import { setModelHtmlAttribute } from '../../src/conversionutils';
import { getData as getViewData } from '@ckeditor/ckeditor5-engine/src/dev-utils/view';

/* global document */

describe( 'ImageElementSupport', () => {
	let editor, model, editorElement, dataFilter;

	beforeEach( () => {
		editorElement = document.createElement( 'div' );
		document.body.appendChild( editorElement );

		return ClassicTestEditor
			.create( editorElement, {
				plugins: [ Image, ImageCaption, LinkImage, Paragraph, GeneralHtmlSupport ]
			} )
			.then( newEditor => {
				editor = newEditor;
				model = editor.model;

				dataFilter = editor.plugins.get( 'DataFilter' );
			} );
	} );

	afterEach( () => {
		editorElement.remove();

		return editor.destroy();
	} );

	describe( 'BlockImage', () => {
		it( 'should allow attributes', () => {
			dataFilter.loadAllowedConfig( [ {
				name: /^(figure|img|figcaption)$/,
				attributes: /^data-.*$/
			} ] );

			const expectedHtml =
				'<figure class="image" data-figure="figure">' +
					'<img src="/assets/sample.png" data-image="image">' +
				'</figure>';

			editor.setData( expectedHtml );

			expect( getModelDataWithAttributes( model, { withoutSelection: true } ) ).to.deep.equal( {
				data: '<imageBlock htmlAttributes="(1)" htmlFigureAttributes="(2)" src="/assets/sample.png"></imageBlock>',
				attributes: {
					1: {
						attributes: {
							'data-image': 'image'
						}
					},
					2: {
						attributes: {
							'data-figure': 'figure'
						}
					}
				}
			} );

			expect( editor.getData() ).to.equal( expectedHtml );
		} );

		it( 'should allow classes', () => {
			dataFilter.loadAllowedConfig( [ {
				name: /^(figure|img|figcaption)$/,
				classes: 'foobar'
			} ] );

			const expectedHtml =
				'<figure class="image foobar">' +
					'<img class="foobar" src="/assets/sample.png">' +
				'</figure>';

			editor.setData( expectedHtml );

			expect( getModelDataWithAttributes( model, { withoutSelection: true } ) ).to.deep.equal( {
				data: '<imageBlock htmlAttributes="(1)" htmlFigureAttributes="(2)" src="/assets/sample.png"></imageBlock>',
				attributes: range( 1, 3 ).reduce( ( attributes, index ) => {
					attributes[ index ] = {
						classes: [ 'foobar' ]
					};
					return attributes;
				}, {} )
			} );

			expect( editor.getData() ).to.equal( expectedHtml );
		} );

		it( 'should allow styles', () => {
			dataFilter.loadAllowedConfig( [ {
				name: /^(figure|img|figcaption)$/,
				styles: 'color'
			} ] );

			const expectedHtml =
				'<figure class="image" style="color:red;">' +
					'<img style="color:red;" src="/assets/sample.png">' +
				'</figure>';

			editor.setData( expectedHtml );

			expect( getModelDataWithAttributes( model, { withoutSelection: true } ) ).to.deep.equal( {
				data: '<imageBlock htmlAttributes="(1)" htmlFigureAttributes="(2)" src="/assets/sample.png"></imageBlock>',
				attributes: range( 1, 3 ).reduce( ( attributes, index ) => {
					attributes[ index ] = {
						styles: {
							color: 'red'
						}
					};
					return attributes;
				}, {} )
			} );

			expect( editor.getData() ).to.equal( expectedHtml );
		} );

		it( 'should disallow attributes', () => {
			dataFilter.loadAllowedConfig( [ {
				name: /^(figure|img|figcaption)$/,
				attributes: /^data-.*$/
			} ] );

			dataFilter.loadDisallowedConfig( [ {
				name: /^(figure|img|figcaption)$/,
				attributes: /^data-.*$/
			} ] );

			editor.setData(
				'<figure class="image" data-figure="figure">' +
					'<img data-image="image" src="/assets/sample.png">' +
				'</figure>'
			);

			expect( getModelDataWithAttributes( model, { withoutSelection: true } ) ).to.deep.equal( {
				data: '<imageBlock src="/assets/sample.png"></imageBlock>',
				attributes: {}
			} );

			expect( editor.getData() ).to.equal(
				'<figure class="image">' +
					'<img src="/assets/sample.png">' +
				'</figure>'
			);
		} );

		it( 'should disallow classes', () => {
			dataFilter.loadAllowedConfig( [ {
				name: /^(figure|img|figcaption)$/,
				classes: 'foobar'
			} ] );

			dataFilter.loadDisallowedConfig( [ {
				name: /^(figure|img|figcaption)$/,
				classes: 'foobar'
			} ] );

			editor.setData(
				'<figure class="image foobar">' +
					'<image class="foobar" src="/assets/sample.png">' +
				'</figure>'
			);

			expect( getModelDataWithAttributes( model, { withoutSelection: true } ) ).to.deep.equal( {
				data: '<imageBlock src="/assets/sample.png"></imageBlock>',
				attributes: {}
			} );

			expect( editor.getData() ).to.equal(
				'<figure class="image">' +
					'<img src="/assets/sample.png">' +
				'</figure>'
			);
		} );

		it( 'should disallow styles', () => {
			dataFilter.loadAllowedConfig( [ {
				name: /^(figure|img|figcaption)$/,
				styles: 'color'
			} ] );

			dataFilter.loadDisallowedConfig( [ {
				name: /^(figure|img|figcaption)$/,
				styles: 'color'
			} ] );

			editor.setData(
				'<figure class="image" style="color:red;">' +
					'<img style="color:red;" src="/assets/sample.png">' +
				'</figure>'
			);

			expect( getModelDataWithAttributes( model, { withoutSelection: true } ) ).to.deep.equal( {
				data: '<imageBlock src="/assets/sample.png"></imageBlock>',
				attributes: {}
			} );

			expect( editor.getData() ).to.equal(
				'<figure class="image">' +
					'<img src="/assets/sample.png">' +
				'</figure>'
			);
		} );

		it( 'should not break figure integration for other features', () => {
			dataFilter.loadAllowedConfig( [ {
				name: /^(figure|figcaption|img)$/,
				attributes: /^data-.*$/
			} ] );

			const expectedHtml =
				'<figure class="image" data-figure="image">' +
					'<img src="/assets/sample.png" data-image="image">' +
				'</figure>' +
				'<figure data-figure="standalone">' +
					'<figcaption data-figcaption="figcaption">foobar</figcaption>' +
				'</figure>';

			editor.setData( expectedHtml );

			expect( getModelDataWithAttributes( model, { withoutSelection: true } ) ).to.deep.equal( {
				data:
					'<imageBlock htmlAttributes="(1)" htmlFigureAttributes="(2)" src="/assets/sample.png"></imageBlock>' +
					'<htmlFigure htmlAttributes="(3)">' +
						'<htmlFigcaption htmlAttributes="(4)">foobar</htmlFigcaption>' +
					'</htmlFigure>',
				attributes: {
					1: {
						attributes: {
							'data-image': 'image'
						}
					},
					2: {
						attributes: {
							'data-figure': 'image'
						}
					},
					3: {
						attributes: {
							'data-figure': 'standalone'
						}
					},
					4: {
						attributes: {
							'data-figcaption': 'figcaption'
						}
					}
				}
			} );

			expect( editor.getData() ).to.equal( expectedHtml );
		} );

		it( 'should not double convert figure element', () => {
			dataFilter.loadAllowedConfig( [ {
				name: /^.*$/,
				styles: true,
				attributes: true,
				classes: true
			} ] );

			const expectedHtml =
				'<figure class="image">' +
					'<img src="/assets/sample.png">' +
				'</figure>';

			editor.setData( expectedHtml );

			expect( editor.getData() ).to.equal( expectedHtml );
		} );

		it( 'should not consume attributes already consumed (downcast)', () => {
			[
				'htmlAttributes',
				'htmlFigureAttributes'
			].forEach( attributeName => {
				editor.conversion.for( 'downcast' ).add( dispatcher => {
					dispatcher.on( `attribute:${ attributeName }:imageBlock`, ( evt, data, conversionApi ) => {
						conversionApi.consumable.consume( data.item, evt.name );
					}, { priority: 'high' } );
				} );
			} );

			dataFilter.allowElement( /^(figure|img)$/ );
			dataFilter.allowAttributes( {
				name: /^(figure|figcaption|img)$/,
				attributes: { 'data-foo': true }
			} );

			editor.setData(
				'<figure class="image" data-foo="foo">' +
					'<img src="/assets/sample.png" data-foo="foo">' +
				'</figure>'
			);

			expect( editor.getData() ).to.equal(
				'<figure class="image"><img src="/assets/sample.png"></figure>'
			);
		} );

<<<<<<< HEAD
		it( 'should allow modifying styles, classes and attributes', () => {
			// This should also work when we set `attributes: true` but currently there are some
			// problems related to GHS picking up non-GHS attributes (like src) due to some attributes not
			// being consumed. For now we make GHS to handle only data-xxx attributes to bypass it.
			// @see https://github.com/ckeditor/ckeditor5/issues/11532
			dataFilter.loadAllowedConfig( [ {
				name: /^(figure|img)$/,
				attributes: /^data-.*$/,
				classes: true,
				styles: true
			} ] );

			editor.setData(
				'<figure class="image foo" style="background-color:red;" data-figure="figure">' +
					'<img src="/assets/sample.png" class="bar" style="color:blue;" data-image="image">' +
				'</figure>'
			);

			const imageBlock = model.document.getRoot().getChild( 0 );

			model.change( writer => {
				setModelHtmlAttribute( writer, imageBlock, 'htmlAttributes', 'styles', {
					'background-color': 'blue',
					color: 'red'
				} );
				setModelHtmlAttribute( writer, imageBlock, 'htmlFigureAttributes', 'styles', {
					'font-size': '12px',
					'text-align': 'center'
				} );

				setModelHtmlAttribute( writer, imageBlock, 'htmlAttributes', 'attributes', {
					'data-image': 'xyz'
				} );
				setModelHtmlAttribute( writer, imageBlock, 'htmlFigureAttributes', 'attributes', {
					'data-figure': 'zzz'
				} );

				setModelHtmlAttribute( writer, imageBlock, 'htmlAttributes', 'classes', [ 'bar', 'baz' ] );
				setModelHtmlAttribute( writer, imageBlock, 'htmlFigureAttributes', 'classes', [ 'foobar' ] );
			} );

			expect( getModelDataWithAttributes( model, { withoutSelection: true } ) ).to.deep.equal( {
				data: '<imageBlock htmlAttributes="(1)" htmlFigureAttributes="(2)" src="/assets/sample.png"></imageBlock>',
				attributes: {
					1: {
						attributes: {
							'data-image': 'xyz'
						},
						classes: [ 'bar', 'baz' ],
						styles: {
							'background-color': 'blue',
							color: 'red'
						}
					},
					2: {
						attributes: {
							'data-figure': 'zzz'
						},
						classes: [ 'foobar' ],
						styles: {
							'font-size': '12px',
							'text-align': 'center'
						}
					}
				}
			} );

			expect( getViewData( editor.editing.view, { withoutSelection: true } ) ).to.equal(
				'<figure class="ck-widget ck-widget_selected foobar image" contenteditable="false" data-figure="zzz"' +
						' style="font-size:12px;text-align:center">' +
					'<img class="bar baz" data-image="xyz" src="/assets/sample.png" style="background-color:blue;color:red"></img>' +
					'<div class="ck ck-reset_all ck-widget__type-around"></div>' +
				'</figure>'
			);

			expect( editor.getData() ).to.equal(
				'<figure class="image foobar" style="font-size:12px;text-align:center;" data-figure="zzz">' +
					'<img class="bar baz" style="background-color:blue;color:red;" src="/assets/sample.png" data-image="xyz">' +
				'</figure>'
			);
		} );

		it( 'should allow removing all styles, classes and attributes', () => {
			// This should also work when we set `attributes: true` but currently there are some
			// problems related to GHS picking up non-GHS attributes (like src) due to some attributes not
			// being consumed. For now we make GHS to handle only data-xxx attributes to bypass it.
			// @see https://github.com/ckeditor/ckeditor5/issues/11532
			dataFilter.loadAllowedConfig( [ {
				name: /^(figure|img)$/,
				attributes: /^data-.*$/,
				classes: true,
				styles: true
			} ] );

			editor.setData(
				'<figure class="image foo" style="background-color:red;" data-figure="figure">' +
					'<img src="/assets/sample.png" class="bar" style="color:blue;" data-image="image">' +
				'</figure>'
			);

			const imageBlock = model.document.getRoot().getChild( 0 );

			model.change( writer => {
				setModelHtmlAttribute( writer, imageBlock, 'htmlAttributes', 'styles', null );
				setModelHtmlAttribute( writer, imageBlock, 'htmlFigureAttributes', 'styles', null );

				setModelHtmlAttribute( writer, imageBlock, 'htmlAttributes', 'attributes', null );
				setModelHtmlAttribute( writer, imageBlock, 'htmlFigureAttributes', 'attributes', null );

				setModelHtmlAttribute( writer, imageBlock, 'htmlAttributes', 'classes', null );
				setModelHtmlAttribute( writer, imageBlock, 'htmlFigureAttributes', 'classes', null );
			} );

			expect( getModelDataWithAttributes( model, { withoutSelection: true } ) ).to.deep.equal( {
				data: '<imageBlock src="/assets/sample.png"></imageBlock>',
				attributes: {}
			} );

			expect( getViewData( editor.editing.view, { withoutSelection: true } ) ).to.equal(
				'<figure class="ck-widget ck-widget_selected image" contenteditable="false">' +
					'<img src="/assets/sample.png"></img>' +
					'<div class="ck ck-reset_all ck-widget__type-around"></div>' +
				'</figure>'
			);

			expect( editor.getData() ).to.equal(
				'<figure class="image">' +
					'<img src="/assets/sample.png">' +
				'</figure>'
			);
		} );
=======
		// it( 'should allow modifying styles, classes and attributes', () => {
		// 	// This should also work when we set `attributes: true` but currently there are some
		// 	// problems related to GHS picking up non-GHS attributes (like src) due to some attributes not
		// 	// being consumed. For now we make GHS to handle only data-xxx attributes to bypass it.
		// 	// @see https://github.com/ckeditor/ckeditor5/issues/11532
		// 	dataFilter.loadAllowedConfig( [ {
		// 		name: /^(figure|img)$/,
		// 		attributes: /^data-.*$/,
		// 		classes: true,
		// 		styles: true
		// 	} ] );

		// 	editor.setData(
		// 		'<figure class="image foo" style="background-color:red;" data-figure="figure">' +
		// 			'<img src="/assets/sample.png" class="bar" style="color:blue;" data-image="image">' +
		// 		'</figure>'
		// 	);

		// 	const imageBlock = model.document.getRoot().getChild( 0 );

		// 	model.change( writer => {
		// 		setModelHtmlAttribute( writer, imageBlock, 'htmlAttributes', 'styles', {
		// 			'background-color': 'blue',
		// 			color: 'red'
		// 		} );
		// 		setModelHtmlAttribute( writer, imageBlock, 'htmlFigureAttributes', 'styles', {
		// 			'font-size': '12px',
		// 			'text-align': 'center'
		// 		} );

		// 		setModelHtmlAttribute( writer, imageBlock, 'htmlAttributes', 'attributes', {
		// 			'data-image': 'xyz'
		// 		} );
		// 		setModelHtmlAttribute( writer, imageBlock, 'htmlFigureAttributes', 'attributes', {
		// 			'data-figure': 'zzz'
		// 		} );

		// 		setModelHtmlAttribute( writer, imageBlock, 'htmlAttributes', 'classes', [ 'bar', 'baz' ] );
		// 		setModelHtmlAttribute( writer, imageBlock, 'htmlFigureAttributes', 'classes', [ 'foobar' ] );
		// 	} );

		// 	expect( getModelDataWithAttributes( model, { withoutSelection: true } ) ).to.deep.equal( {
		// 		data: '<imageBlock htmlAttributes="(1)" htmlFigureAttributes="(2)" src="/assets/sample.png"></imageBlock>',
		// 		attributes: {
		// 			1: {
		// 				attributes: {
		// 					'data-image': 'xyz'
		// 				},
		// 				classes: [ 'bar', 'baz' ],
		// 				styles: {
		// 					'background-color': 'blue',
		// 					color: 'red'
		// 				}
		// 			},
		// 			2: {
		// 				attributes: {
		// 					'data-figure': 'zzz'
		// 				},
		// 				classes: [ 'foobar' ],
		// 				styles: {
		// 					'font-size': '12px',
		// 					'text-align': 'center'
		// 				}
		// 			}
		// 		}
		// 	} );

		// 	expect( getViewData( editor.editing.view, { withoutSelection: true } ) ).to.equal(
		// 		'<figure class="ck-widget ck-widget_selected foobar image" contenteditable="false" data-figure="zzz"' +
		// 				' style="font-size:12px;text-align:center">' +
		// 			'<img class="bar baz" data-image="xyz" src="/assets/sample.png" style="background-color:blue;color:red"></img>' +
		// 			'<div class="ck ck-reset_all ck-widget__type-around"></div>' +
		// 		'</figure>'
		// 	);

		// 	expect( editor.getData() ).to.equal(
		// 		'<figure class="image foobar" style="font-size:12px;text-align:center;" data-figure="zzz">' +
		// 			'<img class="bar baz" style="background-color:blue;color:red;" src="/assets/sample.png" data-image="xyz">' +
		// 		'</figure>'
		// 	);
		// } );

		// it( 'should allow removing all styles, classes and attributes', () => {
		// 	// This should also work when we set `attributes: true` but currently there are some
		// 	// problems related to GHS picking up non-GHS attributes (like src) due to some attributes not
		// 	// being consumed. For now we make GHS to handle only data-xxx attributes to bypass it.
		// 	// @see https://github.com/ckeditor/ckeditor5/issues/11532
		// 	dataFilter.loadAllowedConfig( [ {
		// 		name: /^(figure|img)$/,
		// 		attributes: /^data-.*$/,
		// 		classes: true,
		// 		styles: true
		// 	} ] );

		// 	editor.setData(
		// 		'<figure class="image foo" style="background-color:red;" data-figure="figure">' +
		// 			'<img src="/assets/sample.png" class="bar" style="color:blue;" data-image="image">' +
		// 		'</figure>'
		// 	);

		// 	const imageBlock = model.document.getRoot().getChild( 0 );

		// 	model.change( writer => {
		// 		setModelHtmlAttribute( writer, imageBlock, 'htmlAttributes', 'styles', null );
		// 		setModelHtmlAttribute( writer, imageBlock, 'htmlFigureAttributes', 'styles', null );

		// 		setModelHtmlAttribute( writer, imageBlock, 'htmlAttributes', 'attributes', null );
		// 		setModelHtmlAttribute( writer, imageBlock, 'htmlFigureAttributes', 'attributes', null );

		// 		setModelHtmlAttribute( writer, imageBlock, 'htmlAttributes', 'classes', null );
		// 		setModelHtmlAttribute( writer, imageBlock, 'htmlFigureAttributes', 'classes', null );
		// 	} );

		// 	expect( getModelDataWithAttributes( model, { withoutSelection: true } ) ).to.deep.equal( {
		// 		data: '<imageBlock src="/assets/sample.png"></imageBlock>',
		// 		attributes: {}
		// 	} );

		// 	expect( getViewData( editor.editing.view, { withoutSelection: true } ) ).to.equal(
		// 		'<figure class="ck-widget ck-widget_selected image" contenteditable="false">' +
		// 			'<img src="/assets/sample.png"></img>' +
		// 			'<div class="ck ck-reset_all ck-widget__type-around"></div>' +
		// 		'</figure>'
		// 	);

		// 	expect( editor.getData() ).to.equal(
		// 		'<figure class="image">' +
		// 			'<img src="/assets/sample.png">' +
		// 		'</figure>'
		// 	);
		// } );
>>>>>>> 8ef499a0
	} );

	describe( 'BlockImage with link', () => {
		it( 'should allow attributes', () => {
			dataFilter.loadAllowedConfig( [ {
				name: /^(figure|img|a)$/,
				attributes: /^data-.*$/
			} ] );

			const expectedHtml =
				'<figure class="image" data-figure="figure">' +
					'<a href="www.example.com" data-link="link"><img src="/assets/sample.png" data-image="image"></a>' +
				'</figure>';

			editor.setData( expectedHtml );

			expect( getModelDataWithAttributes( model, { withoutSelection: true } ) ).to.deep.equal( {
				data:
					'<imageBlock htmlAttributes="(1)" htmlFigureAttributes="(2)" htmlLinkAttributes="(3)" ' +
						'linkHref="www.example.com" src="/assets/sample.png">' +
					'</imageBlock>',
				attributes: {
					1: {
						attributes: {
							'data-image': 'image'
						}
					},
					2: {
						attributes: {
							'data-figure': 'figure'
						}
					},
					3: {
						attributes: {
							'data-link': 'link'
						}
					}
				}
			} );

			expect( editor.getData() ).to.equal( expectedHtml );
		} );

		it( 'should allow classes', () => {
			dataFilter.loadAllowedConfig( [ {
				name: /^(figure|img|a)$/,
				classes: 'foobar'
			} ] );

			const expectedHtml =
				'<figure class="image foobar">' +
					'<a class="foobar" href="www.example.com">' +
						'<img class="foobar" src="/assets/sample.png">' +
					'</a>' +
				'</figure>';

			editor.setData( expectedHtml );

			expect( getModelDataWithAttributes( model, { withoutSelection: true } ) ).to.deep.equal( {
				data:
					'<imageBlock htmlAttributes="(1)" htmlFigureAttributes="(2)" htmlLinkAttributes="(3)" ' +
						'linkHref="www.example.com" src="/assets/sample.png">' +
					'</imageBlock>',
				attributes: range( 1, 4 ).reduce( ( attributes, index ) => {
					attributes[ index ] = {
						classes: [ 'foobar' ]
					};
					return attributes;
				}, {} )
			} );

			expect( editor.getData() ).to.equal( expectedHtml );
		} );

		it( 'should allow styles', () => {
			dataFilter.loadAllowedConfig( [ {
				name: /^(figure|img|a)$/,
				styles: 'color'
			} ] );

			const expectedHtml =
				'<figure class="image" style="color:red;">' +
					'<a style="color:red;" href="www.example.com">' +
						'<img style="color:red;" src="/assets/sample.png">' +
					'</a>' +
				'</figure>';

			editor.setData( expectedHtml );

			expect( getModelDataWithAttributes( model, { withoutSelection: true } ) ).to.deep.equal( {
				data:
					'<imageBlock htmlAttributes="(1)" htmlFigureAttributes="(2)" htmlLinkAttributes="(3)" ' +
						'linkHref="www.example.com" src="/assets/sample.png">' +
					'</imageBlock>',
				attributes: range( 1, 4 ).reduce( ( attributes, index ) => {
					attributes[ index ] = {
						styles: {
							color: 'red'
						}
					};
					return attributes;
				}, {} )
			} );

			expect( editor.getData() ).to.equal( expectedHtml );
		} );

		it( 'should disallow attributes', () => {
			dataFilter.loadAllowedConfig( [ {
				name: /^(figure|img|a)$/,
				attributes: /^data-.*$/
			} ] );

			dataFilter.loadDisallowedConfig( [ {
				name: /^(figure|img|a)$/,
				attributes: /^data-.*$/
			} ] );

			editor.setData(
				'<figure class="image" data-figure="figure">' +
					'<a href="www.example.com" data-link="link">' +
						'<img data-image="image" src="/assets/sample.png">' +
					'</a>' +
				'</figure>'
			);

			expect( getModelDataWithAttributes( model, { withoutSelection: true } ) ).to.deep.equal( {
				data: '<imageBlock linkHref="www.example.com" src="/assets/sample.png"></imageBlock>',
				attributes: {}
			} );

			expect( editor.getData() ).to.equal(
				'<figure class="image">' +
					'<a href="www.example.com">' +
						'<img src="/assets/sample.png">' +
					'</a>' +
				'</figure>'
			);
		} );

		it( 'should disallow classes', () => {
			dataFilter.loadAllowedConfig( [ {
				name: /^(figure|img|figcaption)$/,
				classes: 'foobar'
			} ] );

			dataFilter.loadDisallowedConfig( [ {
				name: /^(figure|img|figcaption)$/,
				classes: 'foobar'
			} ] );

			editor.setData(
				'<figure class="image foobar">' +
					'<a class="foobar" href="www.example.com">' +
						'<image class="foobar" src="/assets/sample.png">' +
					'</a>' +
				'</figure>'
			);

			expect( getModelDataWithAttributes( model, { withoutSelection: true } ) ).to.deep.equal( {
				data: '<imageBlock linkHref="www.example.com" src="/assets/sample.png"></imageBlock>',
				attributes: {}
			} );

			expect( editor.getData() ).to.equal(
				'<figure class="image">' +
					'<a href="www.example.com">' +
						'<img src="/assets/sample.png">' +
					'</a>' +
				'</figure>'
			);
		} );

		it( 'should disallow styles', () => {
			dataFilter.loadAllowedConfig( [ {
				name: /^(figure|img|figcaption)$/,
				styles: 'color'
			} ] );

			dataFilter.loadDisallowedConfig( [ {
				name: /^(figure|img|figcaption)$/,
				styles: 'color'
			} ] );

			editor.setData(
				'<figure class="image" style="color:red;">' +
					'<a href="www.example.com" style="color:red;">' +
						'<img style="color:red;" src="/assets/sample.png">' +
					'</a>' +
				'</figure>'
			);

			expect( getModelDataWithAttributes( model, { withoutSelection: true } ) ).to.deep.equal( {
				data: '<imageBlock linkHref="www.example.com" src="/assets/sample.png"></imageBlock>',
				attributes: {}
			} );

			expect( editor.getData() ).to.equal(
				'<figure class="image">' +
					'<a href="www.example.com">' +
						'<img src="/assets/sample.png">' +
					'</a>' +
				'</figure>'
			);
		} );

		it( 'should not break figure integration for other features', () => {
			dataFilter.loadAllowedConfig( [ {
				name: /^(figure|figcaption|img|a)$/,
				attributes: /^data-.*$/
			} ] );

			const expectedHtml =
				'<figure class="image" data-figure="image">' +
					'<a href="www.example.com" data-link="link">' +
						'<img src="/assets/sample.png" data-image="image">' +
					'</a>' +
				'</figure>' +
				'<figure data-figure="standalone">' +
					'<figcaption data-figcaption="figcaption">foobar</figcaption>' +
				'</figure>';

			editor.setData( expectedHtml );

			expect( getModelDataWithAttributes( model, { withoutSelection: true } ) ).to.deep.equal( {
				data:
					'<imageBlock htmlAttributes="(1)" htmlFigureAttributes="(2)" htmlLinkAttributes="(3)" ' +
						'linkHref="www.example.com" src="/assets/sample.png">' +
					'</imageBlock>' +
					'<htmlFigure htmlAttributes="(4)">' +
						'<htmlFigcaption htmlAttributes="(5)">foobar</htmlFigcaption>' +
					'</htmlFigure>',
				attributes: {
					1: {
						attributes: {
							'data-image': 'image'
						}
					},
					2: {
						attributes: {
							'data-figure': 'image'
						}
					},
					3: {
						attributes: {
							'data-link': 'link'
						}
					},
					4: {
						attributes: {
							'data-figure': 'standalone'
						}
					},
					5: {
						attributes: {
							'data-figcaption': 'figcaption'
						}
					}
				}
			} );

			expect( editor.getData() ).to.equal( expectedHtml );
		} );

		it( 'should not consume attributes already consumed (downcast)', () => {
			[
				'htmlAttributes',
				'htmlFigureAttributes'
			].forEach( attributeName => {
				editor.conversion.for( 'downcast' ).add( dispatcher => {
					dispatcher.on( `attribute:${ attributeName }:imageBlock`, ( evt, data, conversionApi ) => {
						conversionApi.consumable.consume( data.item, evt.name );
					}, { priority: 'high' } );
				} );
			} );

			dataFilter.allowElement( /^(figure|img)$/ );
			dataFilter.allowAttributes( {
				name: /^(figure|figcaption|img)$/,
				attributes: { 'data-foo': true }
			} );

			editor.setData(
				'<figure class="image" data-foo="foo">' +
					'<img src="/assets/sample.png" data-foo="foo">' +
				'</figure>'
			);

			expect( editor.getData() ).to.equal(
				'<figure class="image"><img src="/assets/sample.png"></figure>'
			);
		} );

		it( 'should keep both links inside figure processed separately', () => {
			dataFilter.loadAllowedConfig( [ {
				name: /^(figure|img|figcaption|a)$/,
				attributes: /^data-.*$/,
				classes: 'foobar',
				styles: 'color'
			} ] );

			const expectedHtml =
				'<figure class="image foobar" style="color:red;" data-figure="figure">' +
					'<a class="foobar" style="color:red;" href="www.example.com" data-link="link">' +
						'<img class="foobar" style="color:red;" src="/assets/sample.png" data-image="image">' +
					'</a>' +
					'<figcaption class="foobar" style="color:red;" data-figcaption="figcaption">' +
						'<a class="foobar" style="color:red;" href="www.example.com/2" data-link2="link2">foobar</a>' +
					'</figcaption>' +
				'</figure>';

			editor.setData( expectedHtml );

			expect( getModelDataWithAttributes( model, { withoutSelection: true } ) ).to.deep.equal( {
				data:
					'<imageBlock htmlAttributes="(1)" htmlFigureAttributes="(2)" htmlLinkAttributes="(3)" ' +
						'linkHref="www.example.com" src="/assets/sample.png">' +
						'<caption htmlAttributes="(4)">' +
							'<$text htmlA="(5)" linkHref="www.example.com/2">foobar</$text>' +
						'</caption>' +
					'</imageBlock>',
				attributes: {
					1: {
						attributes: {
							'data-image': 'image'
						},
						classes: [
							'foobar'
						],
						styles: {
							'color': 'red'
						}
					},
					2: {
						attributes: {
							'data-figure': 'figure'
						},
						classes: [
							'foobar'
						],
						styles: {
							'color': 'red'
						}
					},
					3: {
						attributes: {
							'data-link': 'link'
						},
						classes: [
							'foobar'
						],
						styles: {
							'color': 'red'
						}
					},
					4: {
						attributes: {
							'data-figcaption': 'figcaption'
						},
						classes: [
							'foobar'
						],
						styles: {
							'color': 'red'
						}
					},
					5: {
						attributes: {
							'data-link2': 'link2'
						},
						classes: [
							'foobar'
						],
						styles: {
							'color': 'red'
						}
					}
				}
			} );

			expect( editor.getData() ).to.equal( expectedHtml );
		} );

<<<<<<< HEAD
		it( 'should allow modifying styles, classes and attributes', () => {
			// This should also work when we set `attributes: true` but currently there are some
			// problems related to GHS picking up non-GHS attributes (like src) due to some attributes not
			// being consumed. For now we make GHS to handle only data-xxx attributes to bypass it.
			// @see https://github.com/ckeditor/ckeditor5/issues/11532
			dataFilter.loadAllowedConfig( [ {
				name: /^(figure|img|a)$/,
				attributes: /^data-.*$/,
				classes: true,
				styles: true
			} ] );

			editor.setData(
				'<figure class="image foo" style="background-color:red;" data-figure="figure">' +
					'<a href="www.example.com" class="baz" data-link="link">' +
						'<img src="/assets/sample.png" class="bar" style="color:blue;" data-image="image">' +
					'</a>' +
				'</figure>'
			);

			const imageBlock = model.document.getRoot().getChild( 0 );

			model.change( writer => {
				setModelHtmlAttribute( writer, imageBlock, 'htmlAttributes', 'styles', {
					'background-color': 'blue',
					color: 'red'
				} );
				setModelHtmlAttribute( writer, imageBlock, 'htmlFigureAttributes', 'styles', {
					'font-size': '12px',
					'text-align': 'center'
				} );
				setModelHtmlAttribute( writer, imageBlock, 'htmlLinkAttributes', 'styles', {
					color: 'green'
				} );

				setModelHtmlAttribute( writer, imageBlock, 'htmlAttributes', 'attributes', {
					'data-image': 'xyz'
				} );
				setModelHtmlAttribute( writer, imageBlock, 'htmlFigureAttributes', 'attributes', {
					'data-figure': 'zzz'
				} );
				setModelHtmlAttribute( writer, imageBlock, 'htmlLinkAttributes', 'attributes', {
					'data-link': 'xxx'
				} );

				setModelHtmlAttribute( writer, imageBlock, 'htmlAttributes', 'classes', [ 'bar', 'baz' ] );
				setModelHtmlAttribute( writer, imageBlock, 'htmlFigureAttributes', 'classes', [ 'foobar' ] );
				setModelHtmlAttribute( writer, imageBlock, 'htmlLinkAttributes', 'classes', [ 'baz', 'foo', 'bar' ] );
			} );

			expect( getModelDataWithAttributes( model, { withoutSelection: true } ) ).to.deep.equal( {
				data:
					'<imageBlock htmlAttributes="(1)" htmlFigureAttributes="(2)" htmlLinkAttributes="(3)" ' +
						'linkHref="www.example.com" src="/assets/sample.png">' +
					'</imageBlock>',
				attributes: {
					1: {
						attributes: {
							'data-image': 'xyz'
						},
						classes: [ 'bar', 'baz' ],
						styles: {
							'background-color': 'blue',
							color: 'red'
						}
					},
					2: {
						attributes: {
							'data-figure': 'zzz'
						},
						classes: [ 'foobar' ],
						styles: {
							'font-size': '12px',
							'text-align': 'center'
						}
					},
					3: {
						attributes: {
							'data-link': 'xxx'
						},
						classes: [ 'baz', 'foo', 'bar' ],
						styles: {
							color: 'green'
						}
					}
				}
			} );

			expect( getViewData( editor.editing.view, { withoutSelection: true } ) ).to.equal(
				'<figure class="ck-widget ck-widget_selected foobar image" contenteditable="false" data-figure="zzz"' +
						' style="font-size:12px;text-align:center">' +
					'<a class="bar baz foo" data-link="xxx" href="www.example.com" style="color:green">' +
						'<img class="bar baz" data-image="xyz" src="/assets/sample.png" style="background-color:blue;color:red"></img>' +
					'</a>' +
					'<div class="ck ck-reset_all ck-widget__type-around"></div>' +
				'</figure>'
			);

			expect( editor.getData() ).to.equal(
				'<figure class="image foobar" style="font-size:12px;text-align:center;" data-figure="zzz">' +
					'<a class="baz foo bar" style="color:green;" href="www.example.com" data-link="xxx">' +
						'<img class="bar baz" style="background-color:blue;color:red;" src="/assets/sample.png" data-image="xyz">' +
					'</a>' +
				'</figure>'
			);
		} );

		it( 'should allow removing all styles, classes and attributes', () => {
			// This should also work when we set `attributes: true` but currently there are some
			// problems related to GHS picking up non-GHS attributes (like src) due to some attributes not
			// being consumed. For now we make GHS to handle only data-xxx attributes to bypass it.
			// @see https://github.com/ckeditor/ckeditor5/issues/11532
			dataFilter.loadAllowedConfig( [ {
				name: /^(figure|img|a)$/,
				attributes: /^data-.*$/,
				classes: true,
				styles: true
			} ] );

			editor.setData(
				'<figure class="image foo" style="background-color:red;" data-figure="figure">' +
					'<a href="www.example.com" class="baz" data-link="link">' +
						'<img src="/assets/sample.png" class="bar" style="color:blue;" data-image="image">' +
					'</a>' +
				'</figure>'
			);

			const imageBlock = model.document.getRoot().getChild( 0 );

			model.change( writer => {
				setModelHtmlAttribute( writer, imageBlock, 'htmlAttributes', 'styles', null );
				setModelHtmlAttribute( writer, imageBlock, 'htmlFigureAttributes', 'styles', null );
				setModelHtmlAttribute( writer, imageBlock, 'htmlLinkAttributes', 'styles', null );

				setModelHtmlAttribute( writer, imageBlock, 'htmlAttributes', 'attributes', null );
				setModelHtmlAttribute( writer, imageBlock, 'htmlFigureAttributes', 'attributes', null );
				setModelHtmlAttribute( writer, imageBlock, 'htmlLinkAttributes', 'attributes', null );

				setModelHtmlAttribute( writer, imageBlock, 'htmlAttributes', 'classes', null );
				setModelHtmlAttribute( writer, imageBlock, 'htmlFigureAttributes', 'classes', null );
				setModelHtmlAttribute( writer, imageBlock, 'htmlLinkAttributes', 'classes', null );
			} );

			expect( getModelDataWithAttributes( model, { withoutSelection: true } ) ).to.deep.equal( {
				data: '<imageBlock linkHref="www.example.com" src="/assets/sample.png"></imageBlock>',
				attributes: {}
			} );

			expect( getViewData( editor.editing.view, { withoutSelection: true } ) ).to.equal(
				'<figure class="ck-widget ck-widget_selected image" contenteditable="false">' +
					'<a href="www.example.com">' +
						'<img src="/assets/sample.png"></img>' +
					'</a>' +
					'<div class="ck ck-reset_all ck-widget__type-around"></div>' +
				'</figure>'
			);

			expect( editor.getData() ).to.equal(
				'<figure class="image">' +
					'<a href="www.example.com">' +
						'<img src="/assets/sample.png">' +
					'</a>' +
				'</figure>'
			);
		} );
=======
		// it( 'should allow modifying styles, classes and attributes', () => {
		// 	// This should also work when we set `attributes: true` but currently there are some
		// 	// problems related to GHS picking up non-GHS attributes (like src) due to some attributes not
		// 	// being consumed. For now we make GHS to handle only data-xxx attributes to bypass it.
		// 	// @see https://github.com/ckeditor/ckeditor5/issues/11532
		// 	dataFilter.loadAllowedConfig( [ {
		// 		name: /^(figure|img|a)$/,
		// 		attributes: /^data-.*$/,
		// 		classes: true,
		// 		styles: true
		// 	} ] );

		// 	editor.setData(
		// 		'<figure class="image foo" style="background-color:red;" data-figure="figure">' +
		// 			'<a href="www.example.com" class="baz" data-link="link">' +
		// 				'<img src="/assets/sample.png" class="bar" style="color:blue;" data-image="image">' +
		// 			'</a>' +
		// 		'</figure>'
		// 	);

		// 	const imageBlock = model.document.getRoot().getChild( 0 );

		// 	model.change( writer => {
		// 		setModelHtmlAttribute( writer, imageBlock, 'htmlAttributes', 'styles', {
		// 			'background-color': 'blue',
		// 			color: 'red'
		// 		} );
		// 		setModelHtmlAttribute( writer, imageBlock, 'htmlFigureAttributes', 'styles', {
		// 			'font-size': '12px',
		// 			'text-align': 'center'
		// 		} );
		// 		setModelHtmlAttribute( writer, imageBlock, 'htmlLinkAttributes', 'styles', {
		// 			color: 'green'
		// 		} );

		// 		setModelHtmlAttribute( writer, imageBlock, 'htmlAttributes', 'attributes', {
		// 			'data-image': 'xyz'
		// 		} );
		// 		setModelHtmlAttribute( writer, imageBlock, 'htmlFigureAttributes', 'attributes', {
		// 			'data-figure': 'zzz'
		// 		} );
		// 		setModelHtmlAttribute( writer, imageBlock, 'htmlLinkAttributes', 'attributes', {
		// 			'data-link': 'xxx'
		// 		} );

		// 		setModelHtmlAttribute( writer, imageBlock, 'htmlAttributes', 'classes', [ 'bar', 'baz' ] );
		// 		setModelHtmlAttribute( writer, imageBlock, 'htmlFigureAttributes', 'classes', [ 'foobar' ] );
		// 		setModelHtmlAttribute( writer, imageBlock, 'htmlLinkAttributes', 'classes', [ 'baz', 'foo', 'bar' ] );
		// 	} );

		// 	expect( getModelDataWithAttributes( model, { withoutSelection: true } ) ).to.deep.equal( {
		// 		data:
		// 			'<imageBlock htmlAttributes="(1)" htmlFigureAttributes="(2)" htmlLinkAttributes="(3)" ' +
		// 				'linkHref="www.example.com" src="/assets/sample.png">' +
		// 			'</imageBlock>',
		// 		attributes: {
		// 			1: {
		// 				attributes: {
		// 					'data-image': 'xyz'
		// 				},
		// 				classes: [ 'bar', 'baz' ],
		// 				styles: {
		// 					'background-color': 'blue',
		// 					color: 'red'
		// 				}
		// 			},
		// 			2: {
		// 				attributes: {
		// 					'data-figure': 'zzz'
		// 				},
		// 				classes: [ 'foobar' ],
		// 				styles: {
		// 					'font-size': '12px',
		// 					'text-align': 'center'
		// 				}
		// 			},
		// 			3: {
		// 				attributes: {
		// 					'data-link': 'xxx'
		// 				},
		// 				classes: [ 'baz', 'foo', 'bar' ],
		// 				styles: {
		// 					color: 'green'
		// 				}
		// 			}
		// 		}
		// 	} );

		// 	expect( getViewData( editor.editing.view, { withoutSelection: true } ) ).to.equal(
		// 		'<figure class="ck-widget ck-widget_selected foobar image" contenteditable="false" data-figure="zzz"' +
		// 				' style="font-size:12px;text-align:center">' +
		// 			'<a class="bar baz foo" data-link="xxx" href="www.example.com" style="color:green">' +
		// 				'<img class="bar baz" data-image="xyz" src="/assets/sample.png" style="background-color:blue;color:red"></img>' +
		// 			'</a>' +
		// 			'<div class="ck ck-reset_all ck-widget__type-around"></div>' +
		// 		'</figure>'
		// 	);

		// 	expect( editor.getData() ).to.equal(
		// 		'<figure class="image foobar" style="font-size:12px;text-align:center;" data-figure="zzz">' +
		// 			'<a class="baz foo bar" style="color:green;" href="www.example.com" data-link="xxx">' +
		// 				'<img class="bar baz" style="background-color:blue;color:red;" src="/assets/sample.png" data-image="xyz">' +
		// 			'</a>' +
		// 		'</figure>'
		// 	);
		// } );

		// it( 'should allow removing all styles, classes and attributes', () => {
		// 	// This should also work when we set `attributes: true` but currently there are some
		// 	// problems related to GHS picking up non-GHS attributes (like src) due to some attributes not
		// 	// being consumed. For now we make GHS to handle only data-xxx attributes to bypass it.
		// 	// @see https://github.com/ckeditor/ckeditor5/issues/11532
		// 	dataFilter.loadAllowedConfig( [ {
		// 		name: /^(figure|img|a)$/,
		// 		attributes: /^data-.*$/,
		// 		classes: true,
		// 		styles: true
		// 	} ] );

		// 	editor.setData(
		// 		'<figure class="image foo" style="background-color:red;" data-figure="figure">' +
		// 			'<a href="www.example.com" class="baz" data-link="link">' +
		// 				'<img src="/assets/sample.png" class="bar" style="color:blue;" data-image="image">' +
		// 			'</a>' +
		// 		'</figure>'
		// 	);

		// 	const imageBlock = model.document.getRoot().getChild( 0 );

		// 	model.change( writer => {
		// 		setModelHtmlAttribute( writer, imageBlock, 'htmlAttributes', 'styles', null );
		// 		setModelHtmlAttribute( writer, imageBlock, 'htmlFigureAttributes', 'styles', null );
		// 		setModelHtmlAttribute( writer, imageBlock, 'htmlLinkAttributes', 'styles', null );

		// 		setModelHtmlAttribute( writer, imageBlock, 'htmlAttributes', 'attributes', null );
		// 		setModelHtmlAttribute( writer, imageBlock, 'htmlFigureAttributes', 'attributes', null );
		// 		setModelHtmlAttribute( writer, imageBlock, 'htmlLinkAttributes', 'attributes', null );

		// 		setModelHtmlAttribute( writer, imageBlock, 'htmlAttributes', 'classes', null );
		// 		setModelHtmlAttribute( writer, imageBlock, 'htmlFigureAttributes', 'classes', null );
		// 		setModelHtmlAttribute( writer, imageBlock, 'htmlLinkAttributes', 'classes', null );
		// 	} );

		// 	expect( getModelDataWithAttributes( model, { withoutSelection: true } ) ).to.deep.equal( {
		// 		data: '<imageBlock linkHref="www.example.com" src="/assets/sample.png"></imageBlock>',
		// 		attributes: {}
		// 	} );

		// 	expect( getViewData( editor.editing.view, { withoutSelection: true } ) ).to.equal(
		// 		'<figure class="ck-widget ck-widget_selected image" contenteditable="false">' +
		// 			'<a href="www.example.com">' +
		// 				'<img src="/assets/sample.png"></img>' +
		// 			'</a>' +
		// 			'<div class="ck ck-reset_all ck-widget__type-around"></div>' +
		// 		'</figure>'
		// 	);

		// 	expect( editor.getData() ).to.equal(
		// 		'<figure class="image">' +
		// 			'<a href="www.example.com">' +
		// 				'<img src="/assets/sample.png">' +
		// 			'</a>' +
		// 		'</figure>'
		// 	);
		// } );
>>>>>>> 8ef499a0
	} );

	describe( 'BlockImage with caption', () => {
		it( 'should allow attributes', () => {
			dataFilter.loadAllowedConfig( [ {
				name: /^(figure|img|figcaption)$/,
				attributes: /^data-.*$/
			} ] );

			const expectedHtml =
				'<figure class="image" data-figure="figure">' +
					'<img src="/assets/sample.png" data-image="image">' +
					'<figcaption data-figcaption="figcaption">A caption</figcaption>' +
				'</figure>';

			editor.setData( expectedHtml );

			expect( getModelDataWithAttributes( model, { withoutSelection: true } ) ).to.deep.equal( {
				data:
					'<imageBlock htmlAttributes="(1)" htmlFigureAttributes="(2)" src="/assets/sample.png">' +
						'<caption htmlAttributes="(3)">A caption</caption>' +
					'</imageBlock>',
				attributes: {
					1: {
						attributes: {
							'data-image': 'image'
						}
					},
					2: {
						attributes: {
							'data-figure': 'figure'
						}
					},
					3: {
						attributes: {
							'data-figcaption': 'figcaption'
						}
					}
				}
			} );

			expect( editor.getData() ).to.equal( expectedHtml );
		} );

		it( 'should allow classes', () => {
			dataFilter.loadAllowedConfig( [ {
				name: /^(figure|img|figcaption)$/,
				classes: 'foobar'
			} ] );

			const expectedHtml =
				'<figure class="image foobar">' +
					'<img class="foobar" src="/assets/sample.png">' +
					'<figcaption class="foobar">A caption</figcaption>' +
				'</figure>';

			editor.setData( expectedHtml );

			expect( getModelDataWithAttributes( model, { withoutSelection: true } ) ).to.deep.equal( {
				data:
					'<imageBlock htmlAttributes="(1)" htmlFigureAttributes="(2)" src="/assets/sample.png">' +
						'<caption htmlAttributes="(3)">A caption</caption>' +
					'</imageBlock>',
				attributes: range( 1, 4 ).reduce( ( attributes, index ) => {
					attributes[ index ] = {
						classes: [ 'foobar' ]
					};
					return attributes;
				}, {} )
			} );

			expect( editor.getData() ).to.equal( expectedHtml );
		} );

		it( 'should allow styles', () => {
			dataFilter.loadAllowedConfig( [ {
				name: /^(figure|img|figcaption)$/,
				styles: 'color'
			} ] );

			const expectedHtml =
				'<figure class="image" style="color:red;">' +
					'<img style="color:red;" src="/assets/sample.png">' +
					'<figcaption style="color:red;">A caption</figcaption>' +
				'</figure>';

			editor.setData( expectedHtml );

			expect( getModelDataWithAttributes( model, { withoutSelection: true } ) ).to.deep.equal( {
				data:
					'<imageBlock htmlAttributes="(1)" htmlFigureAttributes="(2)" src="/assets/sample.png">' +
						'<caption htmlAttributes="(3)">A caption</caption>' +
					'</imageBlock>',
				attributes: range( 1, 4 ).reduce( ( attributes, index ) => {
					attributes[ index ] = {
						styles: {
							color: 'red'
						}
					};
					return attributes;
				}, {} )
			} );

			expect( editor.getData() ).to.equal( expectedHtml );
		} );

		it( 'should disallow attributes', () => {
			dataFilter.loadAllowedConfig( [ {
				name: /^(figure|img|figcaption)$/,
				attributes: /^data-.*$/
			} ] );

			dataFilter.loadDisallowedConfig( [ {
				name: /^(figure|img|figcaption)$/,
				attributes: /^data-.*$/
			} ] );

			editor.setData(
				'<figure class="image" data-figure="figure">' +
					'<img data-image="image" src="/assets/sample.png">' +
					'<figcaption data-figcaption="figcaption">A caption</figcaption>' +
				'</figure>'
			);

			expect( getModelDataWithAttributes( model, { withoutSelection: true } ) ).to.deep.equal( {
				data: '<imageBlock src="/assets/sample.png"><caption>A caption</caption></imageBlock>',
				attributes: {}
			} );

			expect( editor.getData() ).to.equal(
				'<figure class="image">' +
					'<img src="/assets/sample.png">' +
					'<figcaption>A caption</figcaption>' +
				'</figure>'
			);
		} );

		it( 'should disallow classes', () => {
			dataFilter.loadAllowedConfig( [ {
				name: /^(figure|img|figcaption)$/,
				classes: 'foobar'
			} ] );

			dataFilter.loadDisallowedConfig( [ {
				name: /^(figure|img|figcaption)$/,
				classes: 'foobar'
			} ] );

			editor.setData(
				'<figure class="image foobar">' +
					'<image class="foobar" src="/assets/sample.png">' +
					'<figcaption class="foobar">A caption</figcaption>' +
				'</figure>'
			);

			expect( getModelDataWithAttributes( model, { withoutSelection: true } ) ).to.deep.equal( {
				data: '<imageBlock src="/assets/sample.png"><caption>A caption</caption></imageBlock>',
				attributes: {}
			} );

			expect( editor.getData() ).to.equal(
				'<figure class="image">' +
					'<img src="/assets/sample.png">' +
					'<figcaption>A caption</figcaption>' +
				'</figure>'
			);
		} );

		it( 'should disallow styles', () => {
			dataFilter.loadAllowedConfig( [ {
				name: /^(figure|img|figcaption)$/,
				styles: 'color'
			} ] );

			dataFilter.loadDisallowedConfig( [ {
				name: /^(figure|img|figcaption)$/,
				styles: 'color'
			} ] );

			editor.setData(
				'<figure class="image" style="color:red;">' +
					'<img style="color:red;" src="/assets/sample.png">' +
					'<figcaption style="color:red;">A caption</figcaption>' +
				'</figure>'
			);

			expect( getModelDataWithAttributes( model, { withoutSelection: true } ) ).to.deep.equal( {
				data: '<imageBlock src="/assets/sample.png"><caption>A caption</caption></imageBlock>',
				attributes: {}
			} );

			expect( editor.getData() ).to.equal(
				'<figure class="image">' +
					'<img src="/assets/sample.png">' +
					'<figcaption>A caption</figcaption>' +
				'</figure>'
			);
		} );

		it( 'should not break figure integration for other features', () => {
			dataFilter.loadAllowedConfig( [ {
				name: /^(figure|figcaption|img)$/,
				attributes: /^data-.*$/
			} ] );

			const expectedHtml =
				'<figure class="image" data-figure="image">' +
					'<img src="/assets/sample.png" data-image="image">' +
				'</figure>' +
				'<figure data-figure="standalone">' +
					'<figcaption data-figcaption="figcaption">foobar</figcaption>' +
				'</figure>';

			editor.setData( expectedHtml );

			expect( getModelDataWithAttributes( model, { withoutSelection: true } ) ).to.deep.equal( {
				data:
					'<imageBlock htmlAttributes="(1)" htmlFigureAttributes="(2)" src="/assets/sample.png"></imageBlock>' +
					'<htmlFigure htmlAttributes="(3)">' +
						'<htmlFigcaption htmlAttributes="(4)">foobar</htmlFigcaption>' +
					'</htmlFigure>',
				attributes: {
					1: {
						attributes: {
							'data-image': 'image'
						}
					},
					2: {
						attributes: {
							'data-figure': 'image'
						}
					},
					3: {
						attributes: {
							'data-figure': 'standalone'
						}
					},
					4: {
						attributes: {
							'data-figcaption': 'figcaption'
						}
					}
				}
			} );

			expect( editor.getData() ).to.equal( expectedHtml );
		} );

		it( 'should not consume attributes already consumed (downcast)', () => {
			[
				'htmlAttributes',
				'htmlFigureAttributes'
			].forEach( attributeName => {
				editor.conversion.for( 'downcast' ).add( dispatcher => {
					dispatcher.on( `attribute:${ attributeName }:imageBlock`, ( evt, data, conversionApi ) => {
						conversionApi.consumable.consume( data.item, evt.name );
					}, { priority: 'high' } );
				} );
			} );

			dataFilter.allowElement( /^(figure|img)$/ );
			dataFilter.allowAttributes( {
				name: /^(figure|figcaption|img)$/,
				attributes: { 'data-foo': true }
			} );

			editor.setData(
				'<figure class="image" data-foo="foo">' +
					'<img src="/assets/sample.png" data-foo="foo">' +
					'<figcaption data-foo="foo">A caption</figcaption>' +
				'</figure>'
			);

			expect( editor.getData() ).to.equal(
				'<figure class="image">' +
					'<img src="/assets/sample.png">' +
					'<figcaption>A caption</figcaption>' +
				'</figure>'
			);
		} );

		it( 'should handle mixed allowed and disallowed attributes', () => {
			dataFilter.loadAllowedConfig( [ {
				name: /^(figure|img|figcaption)$/,
				attributes: /^data-.*$/,
				classes: [ 'allow', 'disallow' ],
				styles: [ 'color', 'background' ]
			} ] );

			dataFilter.loadDisallowedConfig( [ {
				name: /^(figure|img|figcaption)$/,
				attributes: 'data-disallow',
				classes: 'disallow',
				styles: 'background'
			} ] );

			/* eslint-disable max-len */
			editor.setData(
				'<figure class="image allow disallow invalid" data-allow="allow" data-disallow="disallow" style="color:red;background:blue;width:10px;">' +
					'<img src="/assets/sample.png" class="allow disallow invalid" data-allow="allow" data-disallow="disallow" style="color:red;background:blue;width:10px;">' +
					'<figcaption class="allow disallow invalid" data-allow="allow" data-disallow="disallow" style="color:red;background:blue;width:10px;">A caption</figcaption>' +
				'</figure>'
			);

			expect( getModelDataWithAttributes( model, { withoutSelection: true } ) ).to.deep.equal( {
				data:
					'<imageBlock htmlAttributes="(1)" htmlFigureAttributes="(2)" src="/assets/sample.png">' +
						'<caption htmlAttributes="(3)">A caption</caption>' +
					'</imageBlock>',
				attributes: range( 1, 4 ).reduce( ( attributes, index ) => {
					attributes[ index ] = {
						attributes: {
							'data-allow': 'allow'
						},
						styles: {
							color: 'red'
						},
						classes: [ 'allow' ]
					};
					return attributes;
				}, {} )
			} );

			expect( editor.getData() ).to.equal(
				'<figure class="image allow" style="color:red;" data-allow="allow">' +
					'<img class="allow" style="color:red;" src="/assets/sample.png" data-allow="allow">' +
					'<figcaption class="allow" style="color:red;" data-allow="allow">A caption</figcaption>' +
				'</figure>'
			);
			/* eslint-enable max-len */
		} );

<<<<<<< HEAD
		it( 'should allow modifying styles, classes and attributes', () => {
			// This should also work when we set `attributes: true` but currently there are some
			// problems related to GHS picking up non-GHS attributes (like src) due to some attributes not
			// being consumed. For now we make GHS to handle only data-xxx attributes to bypass it.
			// @see https://github.com/ckeditor/ckeditor5/issues/11532
			dataFilter.loadAllowedConfig( [ {
				name: /^(figure|img|figcaption)$/,
				attributes: /^data-.*$/,
				classes: true,
				styles: true
			} ] );

			editor.setData(
				'<figure class="image foo" style="background:red;" data-figure="figure">' +
					'<img src="/assets/sample.png" class="bar" style="color:green;" data-image="image">' +
					'<figcaption class="baz" style="border:solid 1px;" data-figcaption="figcaption">A caption</figcaption>' +
				'</figure>'
			);

			const imageBlock = model.document.getRoot().getChild( 0 );
			const caption = imageBlock.getChild( 0 );

			model.change( writer => {
				setModelHtmlAttribute( writer, imageBlock, 'htmlAttributes', 'styles', {
					'background-color': 'blue',
					color: 'red'
				} );
				setModelHtmlAttribute( writer, imageBlock, 'htmlFigureAttributes', 'styles', {
					'font-size': '12px',
					'text-align': 'center'
				} );

				setModelHtmlAttribute( writer, imageBlock, 'htmlAttributes', 'attributes', {
					'data-image': 'xyz'
				} );
				setModelHtmlAttribute( writer, imageBlock, 'htmlFigureAttributes', 'attributes', {
					'data-figure': 'zzz'
				} );

				setModelHtmlAttribute( writer, imageBlock, 'htmlAttributes', 'classes', [ 'bar', 'baz' ] );
				setModelHtmlAttribute( writer, imageBlock, 'htmlFigureAttributes', 'classes', [ 'foobar' ] );

				setModelHtmlAttribute( writer, caption, 'htmlAttributes', 'styles', {
					color: 'green'
				} );
				setModelHtmlAttribute( writer, caption, 'htmlAttributes', 'attributes', {
					'data-figcaption': 'xxx'
				} );
				setModelHtmlAttribute( writer, caption, 'htmlAttributes', 'classes', [ 'baz', 'foo', 'bar' ] );
			} );

			expect( getModelDataWithAttributes( model, { withoutSelection: true } ) ).to.deep.equal( {
				data:
					'<imageBlock htmlAttributes="(1)" htmlFigureAttributes="(2)" src="/assets/sample.png">' +
						'<caption htmlAttributes="(3)">A caption</caption>' +
					'</imageBlock>',
				attributes: {
					1: {
						attributes: {
							'data-image': 'xyz'
						},
						classes: [ 'bar', 'baz' ],
						styles: {
							'background-color': 'blue',
							color: 'red'
						}
					},
					2: {
						attributes: {
							'data-figure': 'zzz'
						},
						classes: [ 'foobar' ],
						styles: {
							'font-size': '12px',
							'text-align': 'center'
						}
					},
					3: {
						attributes: {
							'data-figcaption': 'xxx'
						},
						classes: [ 'baz', 'foo', 'bar' ],
						styles: {
							color: 'green'
						}
					}
				}
			} );

			expect( getViewData( editor.editing.view, { withoutSelection: true } ) ).to.equal(
				'<figure class="ck-widget ck-widget_selected foobar image" contenteditable="false" data-figure="zzz"' +
						' style="font-size:12px;text-align:center">' +
					'<img class="bar baz" data-image="xyz" src="/assets/sample.png" style="background-color:blue;color:red"></img>' +
					'<figcaption class="bar baz ck-editor__editable ck-editor__nested-editable foo" contenteditable="true" ' +
								'data-figcaption="xxx" data-placeholder="Enter image caption" style="color:green">A caption</figcaption>' +
					'<div class="ck ck-reset_all ck-widget__type-around"></div>' +
				'</figure>'
			);

			expect( editor.getData() ).to.equal(
				'<figure class="image foobar" style="font-size:12px;text-align:center;" data-figure="zzz">' +
					'<img class="bar baz" style="background-color:blue;color:red;" src="/assets/sample.png" data-image="xyz">' +
					'<figcaption class="baz foo bar" style="color:green;" data-figcaption="xxx">A caption</figcaption>' +
				'</figure>'
			);
		} );

		it( 'should allow removing all styles, classes and attributes', () => {
			// This should also work when we set `attributes: true` but currently there are some
			// problems related to GHS picking up non-GHS attributes (like src) due to some attributes not
			// being consumed. For now we make GHS to handle only data-xxx attributes to bypass it.
			// @see https://github.com/ckeditor/ckeditor5/issues/11532
			dataFilter.loadAllowedConfig( [ {
				name: /^(figure|img|figcaption)$/,
				attributes: /^data-.*$/,
				classes: true,
				styles: true
			} ] );

			editor.setData(
				'<figure class="image foo" style="background:red;" data-figure="figure">' +
					'<img src="/assets/sample.png" class="bar" style="color:green;" data-image="image">' +
					'<figcaption class="baz" style="border:solid 1px;" data-figcaption="figcaption">A caption</figcaption>' +
				'</figure>'
			);

			const imageBlock = model.document.getRoot().getChild( 0 );
			const caption = imageBlock.getChild( 0 );

			model.change( writer => {
				setModelHtmlAttribute( writer, imageBlock, 'htmlAttributes', 'styles', null );
				setModelHtmlAttribute( writer, imageBlock, 'htmlFigureAttributes', 'styles', null );

				setModelHtmlAttribute( writer, imageBlock, 'htmlAttributes', 'attributes', null );
				setModelHtmlAttribute( writer, imageBlock, 'htmlFigureAttributes', 'attributes', null );

				setModelHtmlAttribute( writer, imageBlock, 'htmlAttributes', 'classes', null );
				setModelHtmlAttribute( writer, imageBlock, 'htmlFigureAttributes', 'classes', null );

				setModelHtmlAttribute( writer, caption, 'htmlAttributes', 'styles', null );
				setModelHtmlAttribute( writer, caption, 'htmlAttributes', 'attributes', null );
				setModelHtmlAttribute( writer, caption, 'htmlAttributes', 'classes', null );
			} );

			expect( getModelDataWithAttributes( model, { withoutSelection: true } ) ).to.deep.equal( {
				data:
					'<imageBlock src="/assets/sample.png">' +
						'<caption>A caption</caption>' +
					'</imageBlock>',
				attributes: {}
			} );

			expect( getViewData( editor.editing.view, { withoutSelection: true } ) ).to.equal(
				'<figure class="ck-widget ck-widget_selected image" contenteditable="false">' +
					'<img src="/assets/sample.png"></img>' +
					'<figcaption class="ck-editor__editable ck-editor__nested-editable" contenteditable="true" ' +
								'data-placeholder="Enter image caption">A caption</figcaption>' +
					'<div class="ck ck-reset_all ck-widget__type-around"></div>' +
				'</figure>'
			);

			expect( editor.getData() ).to.equal(
				'<figure class="image">' +
					'<img src="/assets/sample.png">' +
					'<figcaption>A caption</figcaption>' +
				'</figure>'
			);
		} );
=======
		// it( 'should allow modifying styles, classes and attributes', () => {
		// 	// This should also work when we set `attributes: true` but currently there are some
		// 	// problems related to GHS picking up non-GHS attributes (like src) due to some attributes not
		// 	// being consumed. For now we make GHS to handle only data-xxx attributes to bypass it.
		// 	// @see https://github.com/ckeditor/ckeditor5/issues/11532
		// 	dataFilter.loadAllowedConfig( [ {
		// 		name: /^(figure|img|figcaption)$/,
		// 		attributes: /^data-.*$/,
		// 		classes: true,
		// 		styles: true
		// 	} ] );

		// 	editor.setData(
		// 		'<figure class="image foo" style="background:red;" data-figure="figure">' +
		// 			'<img src="/assets/sample.png" class="bar" style="color:green;" data-image="image">' +
		// 			'<figcaption class="baz" style="border:solid 1px;" data-figcaption="figcaption">A caption</figcaption>' +
		// 		'</figure>'
		// 	);

		// 	const imageBlock = model.document.getRoot().getChild( 0 );
		// 	const caption = imageBlock.getChild( 0 );

		// 	model.change( writer => {
		// 		setModelHtmlAttribute( writer, imageBlock, 'htmlAttributes', 'styles', {
		// 			'background-color': 'blue',
		// 			color: 'red'
		// 		} );
		// 		setModelHtmlAttribute( writer, imageBlock, 'htmlFigureAttributes', 'styles', {
		// 			'font-size': '12px',
		// 			'text-align': 'center'
		// 		} );

		// 		setModelHtmlAttribute( writer, imageBlock, 'htmlAttributes', 'attributes', {
		// 			'data-image': 'xyz'
		// 		} );
		// 		setModelHtmlAttribute( writer, imageBlock, 'htmlFigureAttributes', 'attributes', {
		// 			'data-figure': 'zzz'
		// 		} );

		// 		setModelHtmlAttribute( writer, imageBlock, 'htmlAttributes', 'classes', [ 'bar', 'baz' ] );
		// 		setModelHtmlAttribute( writer, imageBlock, 'htmlFigureAttributes', 'classes', [ 'foobar' ] );

		// 		setModelHtmlAttribute( writer, caption, 'htmlAttributes', 'styles', {
		// 			color: 'green'
		// 		} );
		// 		setModelHtmlAttribute( writer, caption, 'htmlAttributes', 'attributes', {
		// 			'data-figcaption': 'xxx'
		// 		} );
		// 		setModelHtmlAttribute( writer, caption, 'htmlAttributes', 'classes', [ 'baz', 'foo', 'bar' ] );
		// 	} );

		// 	expect( getModelDataWithAttributes( model, { withoutSelection: true } ) ).to.deep.equal( {
		// 		data:
		// 			'<imageBlock htmlAttributes="(1)" htmlFigureAttributes="(2)" src="/assets/sample.png">' +
		// 				'<caption htmlAttributes="(3)">A caption</caption>' +
		// 			'</imageBlock>',
		// 		attributes: {
		// 			1: {
		// 				attributes: {
		// 					'data-image': 'xyz'
		// 				},
		// 				classes: [ 'bar', 'baz' ],
		// 				styles: {
		// 					'background-color': 'blue',
		// 					color: 'red'
		// 				}
		// 			},
		// 			2: {
		// 				attributes: {
		// 					'data-figure': 'zzz'
		// 				},
		// 				classes: [ 'foobar' ],
		// 				styles: {
		// 					'font-size': '12px',
		// 					'text-align': 'center'
		// 				}
		// 			},
		// 			3: {
		// 				attributes: {
		// 					'data-figcaption': 'xxx'
		// 				},
		// 				classes: [ 'baz', 'foo', 'bar' ],
		// 				styles: {
		// 					color: 'green'
		// 				}
		// 			}
		// 		}
		// 	} );

		// 	expect( getViewData( editor.editing.view, { withoutSelection: true } ) ).to.equal(
		// 		'<figure class="ck-widget ck-widget_selected foobar image" contenteditable="false" data-figure="zzz"' +
		// 				' style="font-size:12px;text-align:center">' +
		// 			'<img class="bar baz" data-image="xyz" src="/assets/sample.png" style="background-color:blue;color:red"></img>' +
		// 			'<figcaption class="bar baz ck-editor__editable ck-editor__nested-editable foo" contenteditable="true" ' +
		// 						'data-figcaption="xxx" data-placeholder="Enter image caption" style="color:green">A caption</figcaption>' +
		// 			'<div class="ck ck-reset_all ck-widget__type-around"></div>' +
		// 		'</figure>'
		// 	);

		// 	expect( editor.getData() ).to.equal(
		// 		'<figure class="image foobar" style="font-size:12px;text-align:center;" data-figure="zzz">' +
		// 			'<img class="bar baz" style="background-color:blue;color:red;" src="/assets/sample.png" data-image="xyz">' +
		// 			'<figcaption class="baz foo bar" style="color:green;" data-figcaption="xxx">A caption</figcaption>' +
		// 		'</figure>'
		// 	);
		// } );

		// it( 'should allow removing all styles, classes and attributes', () => {
		// 	// This should also work when we set `attributes: true` but currently there are some
		// 	// problems related to GHS picking up non-GHS attributes (like src) due to some attributes not
		// 	// being consumed. For now we make GHS to handle only data-xxx attributes to bypass it.
		// 	// @see https://github.com/ckeditor/ckeditor5/issues/11532
		// 	dataFilter.loadAllowedConfig( [ {
		// 		name: /^(figure|img|figcaption)$/,
		// 		attributes: /^data-.*$/,
		// 		classes: true,
		// 		styles: true
		// 	} ] );

		// 	editor.setData(
		// 		'<figure class="image foo" style="background:red;" data-figure="figure">' +
		// 			'<img src="/assets/sample.png" class="bar" style="color:green;" data-image="image">' +
		// 			'<figcaption class="baz" style="border:solid 1px;" data-figcaption="figcaption">A caption</figcaption>' +
		// 		'</figure>'
		// 	);

		// 	const imageBlock = model.document.getRoot().getChild( 0 );
		// 	const caption = imageBlock.getChild( 0 );

		// 	model.change( writer => {
		// 		setModelHtmlAttribute( writer, imageBlock, 'htmlAttributes', 'styles', null );
		// 		setModelHtmlAttribute( writer, imageBlock, 'htmlFigureAttributes', 'styles', null );

		// 		setModelHtmlAttribute( writer, imageBlock, 'htmlAttributes', 'attributes', null );
		// 		setModelHtmlAttribute( writer, imageBlock, 'htmlFigureAttributes', 'attributes', null );

		// 		setModelHtmlAttribute( writer, imageBlock, 'htmlAttributes', 'classes', null );
		// 		setModelHtmlAttribute( writer, imageBlock, 'htmlFigureAttributes', 'classes', null );

		// 		setModelHtmlAttribute( writer, caption, 'htmlAttributes', 'styles', null );
		// 		setModelHtmlAttribute( writer, caption, 'htmlAttributes', 'attributes', null );
		// 		setModelHtmlAttribute( writer, caption, 'htmlAttributes', 'classes', null );
		// 	} );

		// 	expect( getModelDataWithAttributes( model, { withoutSelection: true } ) ).to.deep.equal( {
		// 		data:
		// 			'<imageBlock src="/assets/sample.png">' +
		// 				'<caption>A caption</caption>' +
		// 			'</imageBlock>',
		// 		attributes: {}
		// 	} );

		// 	expect( getViewData( editor.editing.view, { withoutSelection: true } ) ).to.equal(
		// 		'<figure class="ck-widget ck-widget_selected image" contenteditable="false">' +
		// 			'<img src="/assets/sample.png"></img>' +
		// 			'<figcaption class="ck-editor__editable ck-editor__nested-editable" contenteditable="true" ' +
		// 						'data-placeholder="Enter image caption">A caption</figcaption>' +
		// 			'<div class="ck ck-reset_all ck-widget__type-around"></div>' +
		// 		'</figure>'
		// 	);

		// 	expect( editor.getData() ).to.equal(
		// 		'<figure class="image">' +
		// 			'<img src="/assets/sample.png">' +
		// 			'<figcaption>A caption</figcaption>' +
		// 		'</figure>'
		// 	);
		// } );
>>>>>>> 8ef499a0
	} );

	describe( 'InlineImage', () => {
		it( 'should allow attributes', () => {
			dataFilter.loadAllowedConfig( [ {
				name: /^(img|p)$/,
				attributes: /^data-.*$/
			} ] );

			const expectedHtml = '<p data-paragraph="paragraph"><img src="/assets/sample.png" data-image="image"></p>';

			editor.setData( expectedHtml );

			expect( getModelDataWithAttributes( model, { withoutSelection: true } ) ).to.deep.equal( {
				data:
					'<paragraph htmlAttributes="(1)">' +
						'<imageInline htmlAttributes="(2)" src="/assets/sample.png"></imageInline>' +
					'</paragraph>',
				attributes: {
					1: {
						attributes: {
							'data-paragraph': 'paragraph'
						}
					},
					2: {
						attributes: {
							'data-image': 'image'
						}
					}
				}
			} );

			expect( editor.getData() ).to.equal( expectedHtml );
		} );

		it( 'should allow classes', () => {
			dataFilter.loadAllowedConfig( [ {
				name: /^(img|p)$/,
				classes: 'foobar'
			} ] );

			const expectedHtml = '<p class="foobar"><img class="foobar" src="/assets/sample.png"></p>';

			editor.setData( expectedHtml );

			expect( getModelDataWithAttributes( model, { withoutSelection: true } ) ).to.deep.equal( {
				data:
					'<paragraph htmlAttributes="(1)">' +
						'<imageInline htmlAttributes="(2)" src="/assets/sample.png"></imageInline>' +
					'</paragraph>',
				attributes: range( 1, 3 ).reduce( ( attributes, index ) => {
					attributes[ index ] = {
						classes: [ 'foobar' ]
					};
					return attributes;
				}, {} )
			} );

			expect( editor.getData() ).to.equal( expectedHtml );
		} );

		it( 'should allow styles', () => {
			dataFilter.loadAllowedConfig( [ {
				name: /^(img|p)$/,
				styles: 'color'
			} ] );

			const expectedHtml = '<p style="color:red;"><img style="color:red;" src="/assets/sample.png"></p>';

			editor.setData( expectedHtml );

			expect( getModelDataWithAttributes( model, { withoutSelection: true } ) ).to.deep.equal( {
				data:
					'<paragraph htmlAttributes="(1)">' +
						'<imageInline htmlAttributes="(2)" src="/assets/sample.png"></imageInline>' +
					'</paragraph>',
				attributes: range( 1, 3 ).reduce( ( attributes, index ) => {
					attributes[ index ] = {
						styles: {
							color: 'red'
						}
					};
					return attributes;
				}, {} )
			} );

			expect( editor.getData() ).to.equal( expectedHtml );
		} );

		it( 'should disallow attributes', () => {
			dataFilter.loadAllowedConfig( [ {
				name: /^(img|p)$/,
				attributes: /^data-.*$/
			} ] );

			dataFilter.loadDisallowedConfig( [ {
				name: /^(img|p)$/,
				attributes: /^data-.*$/
			} ] );

			editor.setData(
				'<p data-paragraph="paragraph"><img data-image="image" src="/assets/sample.png"></p>'
			);

			expect( getModelDataWithAttributes( model, { withoutSelection: true } ) ).to.deep.equal( {
				data: '<paragraph><imageInline src="/assets/sample.png"></imageInline></paragraph>',
				attributes: {}
			} );

			expect( editor.getData() ).to.equal(
				'<p><img src="/assets/sample.png"></p>'
			);
		} );

		it( 'should disallow classes', () => {
			dataFilter.loadAllowedConfig( [ {
				name: /^(img|p)$/,
				classes: 'foobar'
			} ] );

			dataFilter.loadDisallowedConfig( [ {
				name: /^(img|p)$/,
				classes: 'foobar'
			} ] );

			editor.setData(
				'<p class="foobar"><image class="foobar" src="/assets/sample.png"></p>'
			);

			expect( getModelDataWithAttributes( model, { withoutSelection: true } ) ).to.deep.equal( {
				data: '<paragraph><imageInline src="/assets/sample.png"></imageInline></paragraph>',
				attributes: {}
			} );

			expect( editor.getData() ).to.equal(
				'<p><img src="/assets/sample.png"></p>'
			);
		} );

		it( 'should disallow styles', () => {
			dataFilter.loadAllowedConfig( [ {
				name: /^(img|p)$/,
				styles: 'color'
			} ] );

			dataFilter.loadDisallowedConfig( [ {
				name: /^(img|p)$/,
				styles: 'color'
			} ] );

			editor.setData(
				'<p style="color:red;">' +
					'<img style="color:red;" src="/assets/sample.png">' +
				'</p>'
			);

			expect( getModelDataWithAttributes( model, { withoutSelection: true } ) ).to.deep.equal( {
				data: '<paragraph><imageInline src="/assets/sample.png"></imageInline></paragraph>',
				attributes: {}
			} );

			expect( editor.getData() ).to.equal(
				'<p>' +
					'<img src="/assets/sample.png">' +
				'</p>'
			);
		} );

		it( 'should not consume attributes already consumed (downcast)', () => {
			[
				'htmlAttributes',
				'htmlFigureAttributes'
			].forEach( attributeName => {
				editor.conversion.for( 'downcast' ).add( dispatcher => {
					dispatcher.on( `attribute:${ attributeName }:imageInline`, ( evt, data, conversionApi ) => {
						conversionApi.consumable.consume( data.item, evt.name );
					}, { priority: 'high' } );
				} );
			} );

			dataFilter.allowElement( /^(img|p)$/ );
			dataFilter.allowAttributes( {
				name: /^(img|p)$/,
				attributes: { 'data-foo': true }
			} );

			editor.setData(
				'<p>' +
					'<img src="/assets/sample.png" data-foo="foo">' +
				'</p>'
			);

			expect( editor.getData() ).to.equal(
				'<p><img src="/assets/sample.png"></p>'
			);
		} );

		// See: https://github.com/ckeditor/ckeditor5/issues/10703.
		it( 'should not break inside <dir> element if image contains an attribute', () => {
			dataFilter.loadAllowedConfig( [ {
				name: 'img',
				attributes: true
			}, {
				name: 'dir'
			} ] );

			editor.setData( '<dir><img data-foo="bar">' );

			expect( getModelDataWithAttributes( model, { withoutSelection: true } ) ).to.deep.equal( {
				data: '<htmlDir></htmlDir>',
				attributes: {}
			} );

			expect( editor.getData() ).to.equal( '' );
		} );

<<<<<<< HEAD
		it( 'should allow modifying styles, classes and attributes', () => {
			dataFilter.loadAllowedConfig( [ {
				name: /^(img|p)$/,
				attributes: /^data-.*$/,
				classes: true,
				styles: true
			} ] );

			editor.setData(
				'<p data-paragraph="paragraph">' +
					'<img src="/assets/sample.png" class="foo" style="color:red;" data-image="image">' +
				'</p>'
			);

			const image = model.document.getRoot().getChild( 0 ).getChild( 0 );

			model.change( writer => {
				setModelHtmlAttribute( writer, image, 'htmlAttributes', 'styles', {
					'background-color': 'blue',
					color: 'green'
				} );
				setModelHtmlAttribute( writer, image, 'htmlAttributes', 'classes', [ 'bar', 'baz' ] );
				setModelHtmlAttribute( writer, image, 'htmlAttributes', 'attributes', {
					'data-image': 'xxx'
				} );
			} );

			expect( getModelDataWithAttributes( model, { withoutSelection: true } ) ).to.deep.equal( {
				data:
					'<paragraph htmlAttributes="(1)">' +
						'<imageInline htmlAttributes="(2)" src="/assets/sample.png"></imageInline>' +
					'</paragraph>',
				attributes: {
					1: {
						attributes: {
							'data-paragraph': 'paragraph'
						}
					},
					2: {
						attributes: {
							'data-image': 'xxx'
						},
						classes: [ 'bar', 'baz' ],
						styles: {
							'background-color': 'blue',
							color: 'green'
						}
					}
				}
			} );

			// TODO: this should pass, but image attributes are incorrectly applied to the span in the editing view.
			// Should be fixed by https://github.com/ckeditor/ckeditor5/issues/11532
			// expect( getViewData( editor.editing.view, { withoutSelection: true } ) ).to.equal(
			// 	'<p data-paragraph="paragraph">' +
			// 		'<span class="ck-widget image-inline" contenteditable="false">' +
			// 			'<img src="/assets/sample.png" class="bar baz" style="background-color:blue;color:red;" data-image="xxx"></img>' +
			// 		'</span>' +
			// 	'</p>'
			// );

			expect( editor.getData() ).to.equal(
				'<p data-paragraph="paragraph">' +
					'<img class="bar baz" style="background-color:blue;color:green;" src="/assets/sample.png" data-image="xxx">' +
				'</p>'
			);
		} );

		it( 'should allow removing all styles, classes and attributes', () => {
			dataFilter.loadAllowedConfig( [ {
				name: /^(img|p)$/,
				attributes: /^data-.*$/,
				classes: true,
				styles: true
			} ] );

			editor.setData(
				'<p data-paragraph="paragraph">' +
					'<img src="/assets/sample.png" class="foo" style="color:red;" data-image="image">' +
				'</p>'
			);

			const image = model.document.getRoot().getChild( 0 ).getChild( 0 );

			model.change( writer => {
				setModelHtmlAttribute( writer, image, 'htmlAttributes', 'styles', null );
				setModelHtmlAttribute( writer, image, 'htmlAttributes', 'classes', null );
				setModelHtmlAttribute( writer, image, 'htmlAttributes', 'attributes', null );
			} );

			expect( getModelDataWithAttributes( model, { withoutSelection: true } ) ).to.deep.equal( {
				data:
					'<paragraph htmlAttributes="(1)">' +
						'<imageInline src="/assets/sample.png"></imageInline>' +
					'</paragraph>',
				attributes: {
					1: {
						attributes: {
							'data-paragraph': 'paragraph'
						}
					}
				}
			} );

			expect( getViewData( editor.editing.view, { withoutSelection: true } ) ).to.equal(
				'<p data-paragraph="paragraph">' +
					'<span class="ck-widget image-inline" contenteditable="false">' +
						'<img src="/assets/sample.png"></img>' +
					'</span>' +
				'</p>'
			);

			expect( editor.getData() ).to.equal(
				'<p data-paragraph="paragraph">' +
					'<img src="/assets/sample.png">' +
				'</p>'
			);
		} );
=======
		// it( 'should allow modifying styles, classes and attributes', () => {
		// 	dataFilter.loadAllowedConfig( [ {
		// 		name: /^(img|p)$/,
		// 		attributes: /^data-.*$/,
		// 		classes: true,
		// 		styles: true
		// 	} ] );

		// 	editor.setData(
		// 		'<p data-paragraph="paragraph">' +
		// 			'<img src="/assets/sample.png" class="foo" style="color:red;" data-image="image">' +
		// 		'</p>'
		// 	);

		// 	const image = model.document.getRoot().getChild( 0 ).getChild( 0 );

		// 	model.change( writer => {
		// 		setModelHtmlAttribute( writer, image, 'htmlAttributes', 'styles', {
		// 			'background-color': 'blue',
		// 			color: 'green'
		// 		} );
		// 		setModelHtmlAttribute( writer, image, 'htmlAttributes', 'classes', [ 'bar', 'baz' ] );
		// 		setModelHtmlAttribute( writer, image, 'htmlAttributes', 'attributes', {
		// 			'data-image': 'xxx'
		// 		} );
		// 	} );

		// 	expect( getModelDataWithAttributes( model, { withoutSelection: true } ) ).to.deep.equal( {
		// 		data:
		// 			'<paragraph htmlAttributes="(1)">' +
		// 				'<imageInline htmlAttributes="(2)" src="/assets/sample.png"></imageInline>' +
		// 			'</paragraph>',
		// 		attributes: {
		// 			1: {
		// 				attributes: {
		// 					'data-paragraph': 'paragraph'
		// 				}
		// 			},
		// 			2: {
		// 				attributes: {
		// 					'data-image': 'xxx'
		// 				},
		// 				classes: [ 'bar', 'baz' ],
		// 				styles: {
		// 					'background-color': 'blue',
		// 					color: 'green'
		// 				}
		// 			}
		// 		}
		// 	} );

		// 	// TODO: this should pass, but image attributes are incorrectly applied to the span in the editing view.
		// 	// Should be fixed by https://github.com/ckeditor/ckeditor5/issues/11532
		// 	// expect( getViewData( editor.editing.view, { withoutSelection: true } ) ).to.equal(
		// 	// 	'<p data-paragraph="paragraph">' +
		// 	// 		'<span class="ck-widget image-inline" contenteditable="false">' +
		// 	// 			'<img src="/assets/sample.png" class="bar baz" style="background-color:blue;color:red;" data-image="xxx"></img>' +
		// 	// 		'</span>' +
		// 	// 	'</p>'
		// 	// );

		// 	expect( editor.getData() ).to.equal(
		// 		'<p data-paragraph="paragraph">' +
		// 			'<img class="bar baz" style="background-color:blue;color:green;" src="/assets/sample.png" data-image="xxx">' +
		// 		'</p>'
		// 	);
		// } );

		// it( 'should allow removing all styles, classes and attributes', () => {
		// 	dataFilter.loadAllowedConfig( [ {
		// 		name: /^(img|p)$/,
		// 		attributes: /^data-.*$/,
		// 		classes: true,
		// 		styles: true
		// 	} ] );

		// 	editor.setData(
		// 		'<p data-paragraph="paragraph">' +
		// 			'<img src="/assets/sample.png" class="foo" style="color:red;" data-image="image">' +
		// 		'</p>'
		// 	);

		// 	const image = model.document.getRoot().getChild( 0 ).getChild( 0 );

		// 	model.change( writer => {
		// 		setModelHtmlAttribute( writer, image, 'htmlAttributes', 'styles', null );
		// 		setModelHtmlAttribute( writer, image, 'htmlAttributes', 'classes', null );
		// 		setModelHtmlAttribute( writer, image, 'htmlAttributes', 'attributes', null );
		// 	} );

		// 	expect( getModelDataWithAttributes( model, { withoutSelection: true } ) ).to.deep.equal( {
		// 		data:
		// 			'<paragraph htmlAttributes="(1)">' +
		// 				'<imageInline src="/assets/sample.png"></imageInline>' +
		// 			'</paragraph>',
		// 		attributes: {
		// 			1: {
		// 				attributes: {
		// 					'data-paragraph': 'paragraph'
		// 				}
		// 			}
		// 		}
		// 	} );

		// 	expect( getViewData( editor.editing.view, { withoutSelection: true } ) ).to.equal(
		// 		'<p data-paragraph="paragraph">' +
		// 			'<span class="ck-widget image-inline" contenteditable="false">' +
		// 				'<img src="/assets/sample.png"></img>' +
		// 			'</span>' +
		// 		'</p>'
		// 	);

		// 	expect( editor.getData() ).to.equal(
		// 		'<p data-paragraph="paragraph">' +
		// 			'<img src="/assets/sample.png">' +
		// 		'</p>'
		// 	);
		// } );
>>>>>>> 8ef499a0
	} );

	describe( 'Inline image with link', () => {
		it( 'should allow attributes', () => {
			dataFilter.loadAllowedConfig( [ {
				name: /^(img|p|a)$/,
				attributes: /^data-.*$/
			} ] );

			const expectedHtml =
				'<p data-paragraph="paragraph">' +
					'<a href="www.example.com" data-link="link">' +
						'<img src="/assets/sample.png" data-image="image">' +
					'</a>' +
				'</p>';

			editor.setData( expectedHtml );

			expect( getModelDataWithAttributes( model, { withoutSelection: true } ) ).to.deep.equal( {
				data:
					'<paragraph htmlAttributes="(1)">' +
						'<imageInline htmlA="(2)" htmlAttributes="(3)" linkHref="www.example.com" src="/assets/sample.png"></imageInline>' +
					'</paragraph>',
				attributes: {
					1: {
						attributes: {
							'data-paragraph': 'paragraph'
						}
					},
					2: {
						attributes: {
							'data-link': 'link'
						}
					},
					3: {
						attributes: {
							'data-image': 'image'
						}
					}
				}
			} );

			expect( editor.getData() ).to.equal( expectedHtml );
		} );

		it( 'should allow classes', () => {
			dataFilter.loadAllowedConfig( [ {
				name: /^(img|p|a)$/,
				classes: 'foobar'
			} ] );

			const expectedHtml =
				'<p class="foobar">' +
					'<a class="foobar" href="www.example.com">' +
						'<img class="foobar" src="/assets/sample.png">' +
					'</a>' +
				'</p>';

			editor.setData( expectedHtml );

			expect( getModelDataWithAttributes( model, { withoutSelection: true } ) ).to.deep.equal( {
				data:
					'<paragraph htmlAttributes="(1)">' +
						'<imageInline htmlA="(2)" htmlAttributes="(3)" linkHref="www.example.com" src="/assets/sample.png"></imageInline>' +
					'</paragraph>',
				attributes: range( 1, 4 ).reduce( ( attributes, index ) => {
					attributes[ index ] = {
						classes: [ 'foobar' ]
					};
					return attributes;
				}, {} )
			} );

			expect( editor.getData() ).to.equal( expectedHtml );
		} );

		it( 'should allow styles', () => {
			dataFilter.loadAllowedConfig( [ {
				name: /^(img|p|a)$/,
				styles: 'color'
			} ] );

			const expectedHtml =
				'<p style="color:red;">' +
					'<a style="color:red;" href="www.example.com">' +
						'<img style="color:red;" src="/assets/sample.png">' +
					'</a>' +
				'</p>';

			editor.setData( expectedHtml );

			expect( getModelDataWithAttributes( model, { withoutSelection: true } ) ).to.deep.equal( {
				data:
					'<paragraph htmlAttributes="(1)">' +
						'<imageInline htmlA="(2)" htmlAttributes="(3)" linkHref="www.example.com" src="/assets/sample.png"></imageInline>' +
					'</paragraph>',
				attributes: range( 1, 4 ).reduce( ( attributes, index ) => {
					attributes[ index ] = {
						styles: {
							color: 'red'
						}
					};
					return attributes;
				}, {} )
			} );

			expect( editor.getData() ).to.equal( expectedHtml );
		} );

		it( 'should disallow attributes', () => {
			dataFilter.loadAllowedConfig( [ {
				name: /^(img|p|a)$/,
				attributes: /^data-.*$/
			} ] );

			dataFilter.loadDisallowedConfig( [ {
				name: /^(img|p|a)$/,
				attributes: /^data-.*$/
			} ] );

			editor.setData(
				'<p data-paragraph="paragraph">' +
					'<a href="www.example.com" data-image="image">' +
						'<img data-image="image" src="/assets/sample.png">' +
					'</a>' +
				'</p>'
			);

			expect( getModelDataWithAttributes( model, { withoutSelection: true } ) ).to.deep.equal( {
				data: '<paragraph><imageInline htmlA="(1)" linkHref="www.example.com" src="/assets/sample.png"></imageInline></paragraph>',
				attributes: {
					1: {}
				}
			} );

			expect( editor.getData() ).to.equal(
				'<p><a href="www.example.com"><img src="/assets/sample.png"></a></p>'
			);
		} );

		it( 'should disallow classes', () => {
			dataFilter.loadAllowedConfig( [ {
				name: /^(img|p|a)$/,
				classes: 'foobar'
			} ] );

			dataFilter.loadDisallowedConfig( [ {
				name: /^(img|p|a)$/,
				classes: 'foobar'
			} ] );

			editor.setData(
				'<p class="foobar"><a class="foobar" href="www.example.com"><img class="foobar" src="/assets/sample.png"></a></p>'
			);

			expect( getModelDataWithAttributes( model, { withoutSelection: true } ) ).to.deep.equal( {
				data: '<paragraph><imageInline htmlA="(1)" linkHref="www.example.com" src="/assets/sample.png"></imageInline></paragraph>',
				attributes: {
					1: {}
				}
			} );

			expect( editor.getData() ).to.equal(
				'<p><a href="www.example.com"><img src="/assets/sample.png"></a></p>'
			);
		} );

		it( 'should disallow styles', () => {
			dataFilter.loadAllowedConfig( [ {
				name: /^(img|p|a)$/,
				styles: 'color'
			} ] );

			dataFilter.loadDisallowedConfig( [ {
				name: /^(img|p|a)$/,
				styles: 'color'
			} ] );

			editor.setData(
				'<p style="color:red;">' +
					'<a href="www.example.com" style="color:red;">' +
						'<img style="color:red;" src="/assets/sample.png">' +
					'</a>' +
				'</p>'
			);

			expect( getModelDataWithAttributes( model, { withoutSelection: true } ) ).to.deep.equal( {
				data: '<paragraph><imageInline htmlA="(1)" linkHref="www.example.com" src="/assets/sample.png"></imageInline></paragraph>',
				attributes: {
					1: {}
				}
			} );

			expect( editor.getData() ).to.equal(
				'<p><a href="www.example.com"><img src="/assets/sample.png"></a></p>'
			);
		} );

		it( 'should not consume attributes already consumed (downcast)', () => {
			[
				'htmlAttributes',
				'htmlFigureAttributes'
			].forEach( attributeName => {
				editor.conversion.for( 'downcast' ).add( dispatcher => {
					dispatcher.on( `attribute:${ attributeName }:imageInline`, ( evt, data, conversionApi ) => {
						conversionApi.consumable.consume( data.item, evt.name );
					}, { priority: 'high' } );
				} );
			} );

			dataFilter.allowElement( /^(img|p|a)$/ );
			dataFilter.allowAttributes( {
				name: /^(img|p|a)$/,
				attributes: { 'data-foo': true }
			} );

			editor.setData(
				'<p><a href="www.example.com"><img src="/assets/sample.png" data-foo="foo"></a></p>'
			);

			expect( editor.getData() ).to.equal(
				'<p><a href="www.example.com"><img src="/assets/sample.png"></a></p>'
			);
		} );

<<<<<<< HEAD
		it( 'should allow modifying styles, classes and attributes', () => {
			dataFilter.loadAllowedConfig( [ {
				name: /^(img|a|p)$/,
				attributes: /^data-.*$/,
				classes: true,
				styles: true
			} ] );

			editor.setData(
				'<p data-paragraph="paragraph">' +
					'<a href="www.example.com" class="bar" style="background:blue;" data-link="link">' +
						'<img src="/assets/sample.png" class="foo" style="color:red;" data-image="image">' +
					'</a>' +
				'</p>'
			);

			const image = model.document.getRoot().getChild( 0 ).getChild( 0 );

			model.change( writer => {
				setModelHtmlAttribute( writer, image, 'htmlAttributes', 'styles', {
					'background-color': 'blue',
					color: 'green'
				} );
				setModelHtmlAttribute( writer, image, 'htmlAttributes', 'classes', [ 'bar', 'baz' ] );
				setModelHtmlAttribute( writer, image, 'htmlAttributes', 'attributes', {
					'data-image': 'xxx'
				} );

				setModelHtmlAttribute( writer, image, 'htmlA', 'styles', {
					background: 'red',
					color: 'pink'
				} );
				setModelHtmlAttribute( writer, image, 'htmlA', 'classes', [ 'foo' ] );
				setModelHtmlAttribute( writer, image, 'htmlA', 'attributes', {
					'data-link': 'zzz'
				} );
			} );

			expect( getModelDataWithAttributes( model, { withoutSelection: true } ) ).to.deep.equal( {
				data:
					'<paragraph htmlAttributes="(1)">' +
						'<imageInline htmlA="(2)" htmlAttributes="(3)" linkHref="www.example.com" src="/assets/sample.png"></imageInline>' +
					'</paragraph>',
				attributes: {
					1: {
						attributes: {
							'data-paragraph': 'paragraph'
						}
					},
					2: {
						attributes: {
							'data-link': 'zzz'
						},
						classes: [ 'foo' ],
						styles: {
							background: 'red',
							color: 'pink'
						}
					},
					3: {
						attributes: {
							'data-image': 'xxx'
						},
						classes: [ 'bar', 'baz' ],
						styles: {
							'background-color': 'blue',
							color: 'green'
						}
					}
				}
			} );

			// TODO: this should pass, but image attributes are incorrectly applied to the span in the editing view.
			// Should be fixed by https://github.com/ckeditor/ckeditor5/issues/11532
			// expect( getViewData( editor.editing.view, { withoutSelection: true } ) ).to.equal(
			// 	'<p data-paragraph="paragraph">' +
			// 		'<span class="foo" data-link="zzz" href="www.example.com" style="background:red;color:pink">' +
			// 			'<span class="ck-widget image-inline" contenteditable="false">' +
			// 				'<img src="/assets/sample.png" class="bar baz" style="background-color:blue;color:red;" data-image="xxx">' +
			// 				'</img>' +
			// 			'</span>' +
			// 		'</a>' +
			// 	'</p>'
			// );

			expect( editor.getData() ).to.equal(
				'<p data-paragraph="paragraph">' +
					'<a class="foo" style="background:red;color:pink;" href="www.example.com" data-link="zzz">' +
						'<img class="bar baz" style="background-color:blue;color:green;" src="/assets/sample.png" data-image="xxx">' +
					'</a>' +
				'</p>'
			);
		} );

		it( 'should allow removing all styles, classes and attributes', () => {
			dataFilter.loadAllowedConfig( [ {
				name: /^(img|p)$/,
				attributes: /^data-.*$/,
				classes: true,
				styles: true
			} ] );

			editor.setData(
				'<p data-paragraph="paragraph">' +
					'<a href="www.example.com" class="bar" style="background:blue;" data-link="link">' +
						'<img src="/assets/sample.png" class="foo" style="color:red;" data-image="image">' +
					'</a>' +
				'</p>'
			);

			const image = model.document.getRoot().getChild( 0 ).getChild( 0 );

			model.change( writer => {
				setModelHtmlAttribute( writer, image, 'htmlAttributes', 'styles', null );
				setModelHtmlAttribute( writer, image, 'htmlAttributes', 'classes', null );
				setModelHtmlAttribute( writer, image, 'htmlAttributes', 'attributes', null );
				setModelHtmlAttribute( writer, image, 'htmlA', 'styles', null );
				setModelHtmlAttribute( writer, image, 'htmlA', 'classes', null );
				setModelHtmlAttribute( writer, image, 'htmlA', 'attributes', null );
			} );

			expect( getModelDataWithAttributes( model, { withoutSelection: true } ) ).to.deep.equal( {
				data:
					'<paragraph htmlAttributes="(1)">' +
						'<imageInline linkHref="www.example.com" src="/assets/sample.png"></imageInline>' +
					'</paragraph>',
				attributes: {
					1: {
						attributes: {
							'data-paragraph': 'paragraph'
						}
					}
				}
			} );

			expect( getViewData( editor.editing.view, { withoutSelection: true } ) ).to.equal(
				'<p data-paragraph="paragraph">' +
					'<a href="www.example.com">' +
						'<span class="ck-widget image-inline" contenteditable="false">' +
							'<img src="/assets/sample.png"></img>' +
						'</span>' +
					'</a>' +
				'</p>'
			);

			expect( editor.getData() ).to.equal(
				'<p data-paragraph="paragraph">' +
					'<a href="www.example.com">' +
						'<img src="/assets/sample.png">' +
					'</a>' +
				'</p>'
			);
		} );
=======
		// it( 'should allow modifying styles, classes and attributes', () => {
		// 	dataFilter.loadAllowedConfig( [ {
		// 		name: /^(img|a|p)$/,
		// 		attributes: /^data-.*$/,
		// 		classes: true,
		// 		styles: true
		// 	} ] );

		// 	editor.setData(
		// 		'<p data-paragraph="paragraph">' +
		// 			'<a href="www.example.com" class="bar" style="background:blue;" data-link="link">' +
		// 				'<img src="/assets/sample.png" class="foo" style="color:red;" data-image="image">' +
		// 			'</a>' +
		// 		'</p>'
		// 	);

		// 	const image = model.document.getRoot().getChild( 0 ).getChild( 0 );

		// 	model.change( writer => {
		// 		setModelHtmlAttribute( writer, image, 'htmlAttributes', 'styles', {
		// 			'background-color': 'blue',
		// 			color: 'green'
		// 		} );
		// 		setModelHtmlAttribute( writer, image, 'htmlAttributes', 'classes', [ 'bar', 'baz' ] );
		// 		setModelHtmlAttribute( writer, image, 'htmlAttributes', 'attributes', {
		// 			'data-image': 'xxx'
		// 		} );

		// 		setModelHtmlAttribute( writer, image, 'htmlA', 'styles', {
		// 			background: 'red',
		// 			color: 'pink'
		// 		} );
		// 		setModelHtmlAttribute( writer, image, 'htmlA', 'classes', [ 'foo' ] );
		// 		setModelHtmlAttribute( writer, image, 'htmlA', 'attributes', {
		// 			'data-link': 'zzz'
		// 		} );
		// 	} );

		// 	expect( getModelDataWithAttributes( model, { withoutSelection: true } ) ).to.deep.equal( {
		// 		data:
		// 			'<paragraph htmlAttributes="(1)">' +
		// 				'<imageInline htmlA="(2)" htmlAttributes="(3)" linkHref="www.example.com" src="/assets/sample.png"></imageInline>' +
		// 			'</paragraph>',
		// 		attributes: {
		// 			1: {
		// 				attributes: {
		// 					'data-paragraph': 'paragraph'
		// 				}
		// 			},
		// 			2: {
		// 				attributes: {
		// 					'data-link': 'zzz'
		// 				},
		// 				classes: [ 'foo' ],
		// 				styles: {
		// 					background: 'red',
		// 					color: 'pink'
		// 				}
		// 			},
		// 			3: {
		// 				attributes: {
		// 					'data-image': 'xxx'
		// 				},
		// 				classes: [ 'bar', 'baz' ],
		// 				styles: {
		// 					'background-color': 'blue',
		// 					color: 'green'
		// 				}
		// 			}
		// 		}
		// 	} );

		// 	// TODO: this should pass, but image attributes are incorrectly applied to the span in the editing view.
		// 	// Should be fixed by https://github.com/ckeditor/ckeditor5/issues/11532
		// 	// expect( getViewData( editor.editing.view, { withoutSelection: true } ) ).to.equal(
		// 	// 	'<p data-paragraph="paragraph">' +
		// 	// 		'<span class="foo" data-link="zzz" href="www.example.com" style="background:red;color:pink">' +
		// 	// 			'<span class="ck-widget image-inline" contenteditable="false">' +
		// 	// 				'<img src="/assets/sample.png" class="bar baz" style="background-color:blue;color:red;" data-image="xxx">' +
		// 	// 				'</img>' +
		// 	// 			'</span>' +
		// 	// 		'</a>' +
		// 	// 	'</p>'
		// 	// );

		// 	expect( editor.getData() ).to.equal(
		// 		'<p data-paragraph="paragraph">' +
		// 			'<a class="foo" style="background:red;color:pink;" href="www.example.com" data-link="zzz">' +
		// 				'<img class="bar baz" style="background-color:blue;color:green;" src="/assets/sample.png" data-image="xxx">' +
		// 			'</a>' +
		// 		'</p>'
		// 	);
		// } );

		// it( 'should allow removing all styles, classes and attributes', () => {
		// 	dataFilter.loadAllowedConfig( [ {
		// 		name: /^(img|p)$/,
		// 		attributes: /^data-.*$/,
		// 		classes: true,
		// 		styles: true
		// 	} ] );

		// 	editor.setData(
		// 		'<p data-paragraph="paragraph">' +
		// 			'<a href="www.example.com" class="bar" style="background:blue;" data-link="link">' +
		// 				'<img src="/assets/sample.png" class="foo" style="color:red;" data-image="image">' +
		// 			'</a>' +
		// 		'</p>'
		// 	);

		// 	const image = model.document.getRoot().getChild( 0 ).getChild( 0 );

		// 	model.change( writer => {
		// 		setModelHtmlAttribute( writer, image, 'htmlAttributes', 'styles', null );
		// 		setModelHtmlAttribute( writer, image, 'htmlAttributes', 'classes', null );
		// 		setModelHtmlAttribute( writer, image, 'htmlAttributes', 'attributes', null );
		// 		setModelHtmlAttribute( writer, image, 'htmlA', 'styles', null );
		// 		setModelHtmlAttribute( writer, image, 'htmlA', 'classes', null );
		// 		setModelHtmlAttribute( writer, image, 'htmlA', 'attributes', null );
		// 	} );

		// 	expect( getModelDataWithAttributes( model, { withoutSelection: true } ) ).to.deep.equal( {
		// 		data:
		// 			'<paragraph htmlAttributes="(1)">' +
		// 				'<imageInline linkHref="www.example.com" src="/assets/sample.png"></imageInline>' +
		// 			'</paragraph>',
		// 		attributes: {
		// 			1: {
		// 				attributes: {
		// 					'data-paragraph': 'paragraph'
		// 				}
		// 			}
		// 		}
		// 	} );

		// 	expect( getViewData( editor.editing.view, { withoutSelection: true } ) ).to.equal(
		// 		'<p data-paragraph="paragraph">' +
		// 			'<a href="www.example.com">' +
		// 				'<span class="ck-widget image-inline" contenteditable="false">' +
		// 					'<img src="/assets/sample.png"></img>' +
		// 				'</span>' +
		// 			'</a>' +
		// 		'</p>'
		// 	);

		// 	expect( editor.getData() ).to.equal(
		// 		'<p data-paragraph="paragraph">' +
		// 			'<a href="www.example.com">' +
		// 				'<img src="/assets/sample.png">' +
		// 			'</a>' +
		// 		'</p>'
		// 	);
		// } );
>>>>>>> 8ef499a0
	} );

	describe( 'Partial load of image plugins', () => {
		let editorElement, editor;

		it( 'should only extend imageBlock model if only ImageBlockEditing is present', () => {
			editorElement = document.createElement( 'div' );
			document.body.appendChild( editorElement );

			return ClassicTestEditor
				.create( editorElement, {
					plugins: [ ImageBlockEditing, ImageCaption, LinkImage, Paragraph, GeneralHtmlSupport ]
				} )
				.then( newEditor => {
					editor = newEditor;
					const model = editor.model;
					const schema = model.schema;
					const dataFilter = editor.plugins.get( 'DataFilter' );

					dataFilter.loadAllowedConfig( [ {
						name: /^(img)$/
					} ] );

					expect( schema.getDefinition( 'imageBlock' ).allowAttributes ).to.deep.equal( [
						'alt',
						'src',
						'srcset',
						'linkHref',
						'htmlAttributes',
						'htmlFigureAttributes',
						'htmlLinkAttributes'
					] );

					expect( schema.getDefinition( 'imageInline' ) ).to.be.undefined;
				} );
		} );

		it( 'should only extend imageInline model if only ImageInlineEditing is present', () => {
			editorElement = document.createElement( 'div' );
			document.body.appendChild( editorElement );

			return ClassicTestEditor
				.create( editorElement, {
					plugins: [ ImageInlineEditing, ImageCaption, Paragraph, GeneralHtmlSupport ]
				} )
				.then( newEditor => {
					editor = newEditor;
					const model = editor.model;
					const schema = model.schema;
					const dataFilter = editor.plugins.get( 'DataFilter' );

					dataFilter.loadAllowedConfig( [ {
						name: /^(img)$/
					} ] );

					expect( schema.getDefinition( 'imageInline' ).allowAttributes ).to.deep.equal( [
						'alt',
						'src',
						'srcset',
						'htmlA',
						'htmlAttributes'
					] );

					expect( schema.getDefinition( 'imageBlock' ) ).to.be.undefined;
				} );
		} );

		it( 'should not extend image schemas if no image plugin is available', () => {
			editorElement = document.createElement( 'div' );
			document.body.appendChild( editorElement );

			return ClassicTestEditor
				.create( editorElement, {
					plugins: [ Paragraph, GeneralHtmlSupport ]
				} )
				.then( newEditor => {
					editor = newEditor;
					const model = editor.model;
					const schema = model.schema;
					const dataFilter = editor.plugins.get( 'DataFilter' );

					dataFilter.loadAllowedConfig( [ {
						name: /^(img)$/
					} ] );

					expect( schema.getDefinition( 'imageBlock' ).allowAttributes ).to.deep.equal( [
						'htmlAttributes'
					] );
					expect( schema.getDefinition( 'imageInline' ).allowAttributes ).to.deep.equal( [
						'htmlAttributes'
					] );
				} );
		} );

		afterEach( () => {
			editorElement.remove();

			return editor.destroy();
		} );
	} );
} );<|MERGE_RESOLUTION|>--- conflicted
+++ resolved
@@ -15,8 +15,6 @@
 
 import { getModelDataWithAttributes } from '../_utils/utils';
 import GeneralHtmlSupport from '../../src/generalhtmlsupport';
-import { setModelHtmlAttribute } from '../../src/conversionutils';
-import { getData as getViewData } from '@ckeditor/ckeditor5-engine/src/dev-utils/view';
 
 /* global document */
 
@@ -315,139 +313,6 @@
 			);
 		} );
 
-<<<<<<< HEAD
-		it( 'should allow modifying styles, classes and attributes', () => {
-			// This should also work when we set `attributes: true` but currently there are some
-			// problems related to GHS picking up non-GHS attributes (like src) due to some attributes not
-			// being consumed. For now we make GHS to handle only data-xxx attributes to bypass it.
-			// @see https://github.com/ckeditor/ckeditor5/issues/11532
-			dataFilter.loadAllowedConfig( [ {
-				name: /^(figure|img)$/,
-				attributes: /^data-.*$/,
-				classes: true,
-				styles: true
-			} ] );
-
-			editor.setData(
-				'<figure class="image foo" style="background-color:red;" data-figure="figure">' +
-					'<img src="/assets/sample.png" class="bar" style="color:blue;" data-image="image">' +
-				'</figure>'
-			);
-
-			const imageBlock = model.document.getRoot().getChild( 0 );
-
-			model.change( writer => {
-				setModelHtmlAttribute( writer, imageBlock, 'htmlAttributes', 'styles', {
-					'background-color': 'blue',
-					color: 'red'
-				} );
-				setModelHtmlAttribute( writer, imageBlock, 'htmlFigureAttributes', 'styles', {
-					'font-size': '12px',
-					'text-align': 'center'
-				} );
-
-				setModelHtmlAttribute( writer, imageBlock, 'htmlAttributes', 'attributes', {
-					'data-image': 'xyz'
-				} );
-				setModelHtmlAttribute( writer, imageBlock, 'htmlFigureAttributes', 'attributes', {
-					'data-figure': 'zzz'
-				} );
-
-				setModelHtmlAttribute( writer, imageBlock, 'htmlAttributes', 'classes', [ 'bar', 'baz' ] );
-				setModelHtmlAttribute( writer, imageBlock, 'htmlFigureAttributes', 'classes', [ 'foobar' ] );
-			} );
-
-			expect( getModelDataWithAttributes( model, { withoutSelection: true } ) ).to.deep.equal( {
-				data: '<imageBlock htmlAttributes="(1)" htmlFigureAttributes="(2)" src="/assets/sample.png"></imageBlock>',
-				attributes: {
-					1: {
-						attributes: {
-							'data-image': 'xyz'
-						},
-						classes: [ 'bar', 'baz' ],
-						styles: {
-							'background-color': 'blue',
-							color: 'red'
-						}
-					},
-					2: {
-						attributes: {
-							'data-figure': 'zzz'
-						},
-						classes: [ 'foobar' ],
-						styles: {
-							'font-size': '12px',
-							'text-align': 'center'
-						}
-					}
-				}
-			} );
-
-			expect( getViewData( editor.editing.view, { withoutSelection: true } ) ).to.equal(
-				'<figure class="ck-widget ck-widget_selected foobar image" contenteditable="false" data-figure="zzz"' +
-						' style="font-size:12px;text-align:center">' +
-					'<img class="bar baz" data-image="xyz" src="/assets/sample.png" style="background-color:blue;color:red"></img>' +
-					'<div class="ck ck-reset_all ck-widget__type-around"></div>' +
-				'</figure>'
-			);
-
-			expect( editor.getData() ).to.equal(
-				'<figure class="image foobar" style="font-size:12px;text-align:center;" data-figure="zzz">' +
-					'<img class="bar baz" style="background-color:blue;color:red;" src="/assets/sample.png" data-image="xyz">' +
-				'</figure>'
-			);
-		} );
-
-		it( 'should allow removing all styles, classes and attributes', () => {
-			// This should also work when we set `attributes: true` but currently there are some
-			// problems related to GHS picking up non-GHS attributes (like src) due to some attributes not
-			// being consumed. For now we make GHS to handle only data-xxx attributes to bypass it.
-			// @see https://github.com/ckeditor/ckeditor5/issues/11532
-			dataFilter.loadAllowedConfig( [ {
-				name: /^(figure|img)$/,
-				attributes: /^data-.*$/,
-				classes: true,
-				styles: true
-			} ] );
-
-			editor.setData(
-				'<figure class="image foo" style="background-color:red;" data-figure="figure">' +
-					'<img src="/assets/sample.png" class="bar" style="color:blue;" data-image="image">' +
-				'</figure>'
-			);
-
-			const imageBlock = model.document.getRoot().getChild( 0 );
-
-			model.change( writer => {
-				setModelHtmlAttribute( writer, imageBlock, 'htmlAttributes', 'styles', null );
-				setModelHtmlAttribute( writer, imageBlock, 'htmlFigureAttributes', 'styles', null );
-
-				setModelHtmlAttribute( writer, imageBlock, 'htmlAttributes', 'attributes', null );
-				setModelHtmlAttribute( writer, imageBlock, 'htmlFigureAttributes', 'attributes', null );
-
-				setModelHtmlAttribute( writer, imageBlock, 'htmlAttributes', 'classes', null );
-				setModelHtmlAttribute( writer, imageBlock, 'htmlFigureAttributes', 'classes', null );
-			} );
-
-			expect( getModelDataWithAttributes( model, { withoutSelection: true } ) ).to.deep.equal( {
-				data: '<imageBlock src="/assets/sample.png"></imageBlock>',
-				attributes: {}
-			} );
-
-			expect( getViewData( editor.editing.view, { withoutSelection: true } ) ).to.equal(
-				'<figure class="ck-widget ck-widget_selected image" contenteditable="false">' +
-					'<img src="/assets/sample.png"></img>' +
-					'<div class="ck ck-reset_all ck-widget__type-around"></div>' +
-				'</figure>'
-			);
-
-			expect( editor.getData() ).to.equal(
-				'<figure class="image">' +
-					'<img src="/assets/sample.png">' +
-				'</figure>'
-			);
-		} );
-=======
 		// it( 'should allow modifying styles, classes and attributes', () => {
 		// 	// This should also work when we set `attributes: true` but currently there are some
 		// 	// problems related to GHS picking up non-GHS attributes (like src) due to some attributes not
@@ -579,7 +444,6 @@
 		// 		'</figure>'
 		// 	);
 		// } );
->>>>>>> 8ef499a0
 	} );
 
 	describe( 'BlockImage with link', () => {
@@ -963,173 +827,6 @@
 			expect( editor.getData() ).to.equal( expectedHtml );
 		} );
 
-<<<<<<< HEAD
-		it( 'should allow modifying styles, classes and attributes', () => {
-			// This should also work when we set `attributes: true` but currently there are some
-			// problems related to GHS picking up non-GHS attributes (like src) due to some attributes not
-			// being consumed. For now we make GHS to handle only data-xxx attributes to bypass it.
-			// @see https://github.com/ckeditor/ckeditor5/issues/11532
-			dataFilter.loadAllowedConfig( [ {
-				name: /^(figure|img|a)$/,
-				attributes: /^data-.*$/,
-				classes: true,
-				styles: true
-			} ] );
-
-			editor.setData(
-				'<figure class="image foo" style="background-color:red;" data-figure="figure">' +
-					'<a href="www.example.com" class="baz" data-link="link">' +
-						'<img src="/assets/sample.png" class="bar" style="color:blue;" data-image="image">' +
-					'</a>' +
-				'</figure>'
-			);
-
-			const imageBlock = model.document.getRoot().getChild( 0 );
-
-			model.change( writer => {
-				setModelHtmlAttribute( writer, imageBlock, 'htmlAttributes', 'styles', {
-					'background-color': 'blue',
-					color: 'red'
-				} );
-				setModelHtmlAttribute( writer, imageBlock, 'htmlFigureAttributes', 'styles', {
-					'font-size': '12px',
-					'text-align': 'center'
-				} );
-				setModelHtmlAttribute( writer, imageBlock, 'htmlLinkAttributes', 'styles', {
-					color: 'green'
-				} );
-
-				setModelHtmlAttribute( writer, imageBlock, 'htmlAttributes', 'attributes', {
-					'data-image': 'xyz'
-				} );
-				setModelHtmlAttribute( writer, imageBlock, 'htmlFigureAttributes', 'attributes', {
-					'data-figure': 'zzz'
-				} );
-				setModelHtmlAttribute( writer, imageBlock, 'htmlLinkAttributes', 'attributes', {
-					'data-link': 'xxx'
-				} );
-
-				setModelHtmlAttribute( writer, imageBlock, 'htmlAttributes', 'classes', [ 'bar', 'baz' ] );
-				setModelHtmlAttribute( writer, imageBlock, 'htmlFigureAttributes', 'classes', [ 'foobar' ] );
-				setModelHtmlAttribute( writer, imageBlock, 'htmlLinkAttributes', 'classes', [ 'baz', 'foo', 'bar' ] );
-			} );
-
-			expect( getModelDataWithAttributes( model, { withoutSelection: true } ) ).to.deep.equal( {
-				data:
-					'<imageBlock htmlAttributes="(1)" htmlFigureAttributes="(2)" htmlLinkAttributes="(3)" ' +
-						'linkHref="www.example.com" src="/assets/sample.png">' +
-					'</imageBlock>',
-				attributes: {
-					1: {
-						attributes: {
-							'data-image': 'xyz'
-						},
-						classes: [ 'bar', 'baz' ],
-						styles: {
-							'background-color': 'blue',
-							color: 'red'
-						}
-					},
-					2: {
-						attributes: {
-							'data-figure': 'zzz'
-						},
-						classes: [ 'foobar' ],
-						styles: {
-							'font-size': '12px',
-							'text-align': 'center'
-						}
-					},
-					3: {
-						attributes: {
-							'data-link': 'xxx'
-						},
-						classes: [ 'baz', 'foo', 'bar' ],
-						styles: {
-							color: 'green'
-						}
-					}
-				}
-			} );
-
-			expect( getViewData( editor.editing.view, { withoutSelection: true } ) ).to.equal(
-				'<figure class="ck-widget ck-widget_selected foobar image" contenteditable="false" data-figure="zzz"' +
-						' style="font-size:12px;text-align:center">' +
-					'<a class="bar baz foo" data-link="xxx" href="www.example.com" style="color:green">' +
-						'<img class="bar baz" data-image="xyz" src="/assets/sample.png" style="background-color:blue;color:red"></img>' +
-					'</a>' +
-					'<div class="ck ck-reset_all ck-widget__type-around"></div>' +
-				'</figure>'
-			);
-
-			expect( editor.getData() ).to.equal(
-				'<figure class="image foobar" style="font-size:12px;text-align:center;" data-figure="zzz">' +
-					'<a class="baz foo bar" style="color:green;" href="www.example.com" data-link="xxx">' +
-						'<img class="bar baz" style="background-color:blue;color:red;" src="/assets/sample.png" data-image="xyz">' +
-					'</a>' +
-				'</figure>'
-			);
-		} );
-
-		it( 'should allow removing all styles, classes and attributes', () => {
-			// This should also work when we set `attributes: true` but currently there are some
-			// problems related to GHS picking up non-GHS attributes (like src) due to some attributes not
-			// being consumed. For now we make GHS to handle only data-xxx attributes to bypass it.
-			// @see https://github.com/ckeditor/ckeditor5/issues/11532
-			dataFilter.loadAllowedConfig( [ {
-				name: /^(figure|img|a)$/,
-				attributes: /^data-.*$/,
-				classes: true,
-				styles: true
-			} ] );
-
-			editor.setData(
-				'<figure class="image foo" style="background-color:red;" data-figure="figure">' +
-					'<a href="www.example.com" class="baz" data-link="link">' +
-						'<img src="/assets/sample.png" class="bar" style="color:blue;" data-image="image">' +
-					'</a>' +
-				'</figure>'
-			);
-
-			const imageBlock = model.document.getRoot().getChild( 0 );
-
-			model.change( writer => {
-				setModelHtmlAttribute( writer, imageBlock, 'htmlAttributes', 'styles', null );
-				setModelHtmlAttribute( writer, imageBlock, 'htmlFigureAttributes', 'styles', null );
-				setModelHtmlAttribute( writer, imageBlock, 'htmlLinkAttributes', 'styles', null );
-
-				setModelHtmlAttribute( writer, imageBlock, 'htmlAttributes', 'attributes', null );
-				setModelHtmlAttribute( writer, imageBlock, 'htmlFigureAttributes', 'attributes', null );
-				setModelHtmlAttribute( writer, imageBlock, 'htmlLinkAttributes', 'attributes', null );
-
-				setModelHtmlAttribute( writer, imageBlock, 'htmlAttributes', 'classes', null );
-				setModelHtmlAttribute( writer, imageBlock, 'htmlFigureAttributes', 'classes', null );
-				setModelHtmlAttribute( writer, imageBlock, 'htmlLinkAttributes', 'classes', null );
-			} );
-
-			expect( getModelDataWithAttributes( model, { withoutSelection: true } ) ).to.deep.equal( {
-				data: '<imageBlock linkHref="www.example.com" src="/assets/sample.png"></imageBlock>',
-				attributes: {}
-			} );
-
-			expect( getViewData( editor.editing.view, { withoutSelection: true } ) ).to.equal(
-				'<figure class="ck-widget ck-widget_selected image" contenteditable="false">' +
-					'<a href="www.example.com">' +
-						'<img src="/assets/sample.png"></img>' +
-					'</a>' +
-					'<div class="ck ck-reset_all ck-widget__type-around"></div>' +
-				'</figure>'
-			);
-
-			expect( editor.getData() ).to.equal(
-				'<figure class="image">' +
-					'<a href="www.example.com">' +
-						'<img src="/assets/sample.png">' +
-					'</a>' +
-				'</figure>'
-			);
-		} );
-=======
 		// it( 'should allow modifying styles, classes and attributes', () => {
 		// 	// This should also work when we set `attributes: true` but currently there are some
 		// 	// problems related to GHS picking up non-GHS attributes (like src) due to some attributes not
@@ -1295,7 +992,6 @@
 		// 		'</figure>'
 		// 	);
 		// } );
->>>>>>> 8ef499a0
 	} );
 
 	describe( 'BlockImage with caption', () => {
@@ -1628,176 +1324,6 @@
 			/* eslint-enable max-len */
 		} );
 
-<<<<<<< HEAD
-		it( 'should allow modifying styles, classes and attributes', () => {
-			// This should also work when we set `attributes: true` but currently there are some
-			// problems related to GHS picking up non-GHS attributes (like src) due to some attributes not
-			// being consumed. For now we make GHS to handle only data-xxx attributes to bypass it.
-			// @see https://github.com/ckeditor/ckeditor5/issues/11532
-			dataFilter.loadAllowedConfig( [ {
-				name: /^(figure|img|figcaption)$/,
-				attributes: /^data-.*$/,
-				classes: true,
-				styles: true
-			} ] );
-
-			editor.setData(
-				'<figure class="image foo" style="background:red;" data-figure="figure">' +
-					'<img src="/assets/sample.png" class="bar" style="color:green;" data-image="image">' +
-					'<figcaption class="baz" style="border:solid 1px;" data-figcaption="figcaption">A caption</figcaption>' +
-				'</figure>'
-			);
-
-			const imageBlock = model.document.getRoot().getChild( 0 );
-			const caption = imageBlock.getChild( 0 );
-
-			model.change( writer => {
-				setModelHtmlAttribute( writer, imageBlock, 'htmlAttributes', 'styles', {
-					'background-color': 'blue',
-					color: 'red'
-				} );
-				setModelHtmlAttribute( writer, imageBlock, 'htmlFigureAttributes', 'styles', {
-					'font-size': '12px',
-					'text-align': 'center'
-				} );
-
-				setModelHtmlAttribute( writer, imageBlock, 'htmlAttributes', 'attributes', {
-					'data-image': 'xyz'
-				} );
-				setModelHtmlAttribute( writer, imageBlock, 'htmlFigureAttributes', 'attributes', {
-					'data-figure': 'zzz'
-				} );
-
-				setModelHtmlAttribute( writer, imageBlock, 'htmlAttributes', 'classes', [ 'bar', 'baz' ] );
-				setModelHtmlAttribute( writer, imageBlock, 'htmlFigureAttributes', 'classes', [ 'foobar' ] );
-
-				setModelHtmlAttribute( writer, caption, 'htmlAttributes', 'styles', {
-					color: 'green'
-				} );
-				setModelHtmlAttribute( writer, caption, 'htmlAttributes', 'attributes', {
-					'data-figcaption': 'xxx'
-				} );
-				setModelHtmlAttribute( writer, caption, 'htmlAttributes', 'classes', [ 'baz', 'foo', 'bar' ] );
-			} );
-
-			expect( getModelDataWithAttributes( model, { withoutSelection: true } ) ).to.deep.equal( {
-				data:
-					'<imageBlock htmlAttributes="(1)" htmlFigureAttributes="(2)" src="/assets/sample.png">' +
-						'<caption htmlAttributes="(3)">A caption</caption>' +
-					'</imageBlock>',
-				attributes: {
-					1: {
-						attributes: {
-							'data-image': 'xyz'
-						},
-						classes: [ 'bar', 'baz' ],
-						styles: {
-							'background-color': 'blue',
-							color: 'red'
-						}
-					},
-					2: {
-						attributes: {
-							'data-figure': 'zzz'
-						},
-						classes: [ 'foobar' ],
-						styles: {
-							'font-size': '12px',
-							'text-align': 'center'
-						}
-					},
-					3: {
-						attributes: {
-							'data-figcaption': 'xxx'
-						},
-						classes: [ 'baz', 'foo', 'bar' ],
-						styles: {
-							color: 'green'
-						}
-					}
-				}
-			} );
-
-			expect( getViewData( editor.editing.view, { withoutSelection: true } ) ).to.equal(
-				'<figure class="ck-widget ck-widget_selected foobar image" contenteditable="false" data-figure="zzz"' +
-						' style="font-size:12px;text-align:center">' +
-					'<img class="bar baz" data-image="xyz" src="/assets/sample.png" style="background-color:blue;color:red"></img>' +
-					'<figcaption class="bar baz ck-editor__editable ck-editor__nested-editable foo" contenteditable="true" ' +
-								'data-figcaption="xxx" data-placeholder="Enter image caption" style="color:green">A caption</figcaption>' +
-					'<div class="ck ck-reset_all ck-widget__type-around"></div>' +
-				'</figure>'
-			);
-
-			expect( editor.getData() ).to.equal(
-				'<figure class="image foobar" style="font-size:12px;text-align:center;" data-figure="zzz">' +
-					'<img class="bar baz" style="background-color:blue;color:red;" src="/assets/sample.png" data-image="xyz">' +
-					'<figcaption class="baz foo bar" style="color:green;" data-figcaption="xxx">A caption</figcaption>' +
-				'</figure>'
-			);
-		} );
-
-		it( 'should allow removing all styles, classes and attributes', () => {
-			// This should also work when we set `attributes: true` but currently there are some
-			// problems related to GHS picking up non-GHS attributes (like src) due to some attributes not
-			// being consumed. For now we make GHS to handle only data-xxx attributes to bypass it.
-			// @see https://github.com/ckeditor/ckeditor5/issues/11532
-			dataFilter.loadAllowedConfig( [ {
-				name: /^(figure|img|figcaption)$/,
-				attributes: /^data-.*$/,
-				classes: true,
-				styles: true
-			} ] );
-
-			editor.setData(
-				'<figure class="image foo" style="background:red;" data-figure="figure">' +
-					'<img src="/assets/sample.png" class="bar" style="color:green;" data-image="image">' +
-					'<figcaption class="baz" style="border:solid 1px;" data-figcaption="figcaption">A caption</figcaption>' +
-				'</figure>'
-			);
-
-			const imageBlock = model.document.getRoot().getChild( 0 );
-			const caption = imageBlock.getChild( 0 );
-
-			model.change( writer => {
-				setModelHtmlAttribute( writer, imageBlock, 'htmlAttributes', 'styles', null );
-				setModelHtmlAttribute( writer, imageBlock, 'htmlFigureAttributes', 'styles', null );
-
-				setModelHtmlAttribute( writer, imageBlock, 'htmlAttributes', 'attributes', null );
-				setModelHtmlAttribute( writer, imageBlock, 'htmlFigureAttributes', 'attributes', null );
-
-				setModelHtmlAttribute( writer, imageBlock, 'htmlAttributes', 'classes', null );
-				setModelHtmlAttribute( writer, imageBlock, 'htmlFigureAttributes', 'classes', null );
-
-				setModelHtmlAttribute( writer, caption, 'htmlAttributes', 'styles', null );
-				setModelHtmlAttribute( writer, caption, 'htmlAttributes', 'attributes', null );
-				setModelHtmlAttribute( writer, caption, 'htmlAttributes', 'classes', null );
-			} );
-
-			expect( getModelDataWithAttributes( model, { withoutSelection: true } ) ).to.deep.equal( {
-				data:
-					'<imageBlock src="/assets/sample.png">' +
-						'<caption>A caption</caption>' +
-					'</imageBlock>',
-				attributes: {}
-			} );
-
-			expect( getViewData( editor.editing.view, { withoutSelection: true } ) ).to.equal(
-				'<figure class="ck-widget ck-widget_selected image" contenteditable="false">' +
-					'<img src="/assets/sample.png"></img>' +
-					'<figcaption class="ck-editor__editable ck-editor__nested-editable" contenteditable="true" ' +
-								'data-placeholder="Enter image caption">A caption</figcaption>' +
-					'<div class="ck ck-reset_all ck-widget__type-around"></div>' +
-				'</figure>'
-			);
-
-			expect( editor.getData() ).to.equal(
-				'<figure class="image">' +
-					'<img src="/assets/sample.png">' +
-					'<figcaption>A caption</figcaption>' +
-				'</figure>'
-			);
-		} );
-=======
 		// it( 'should allow modifying styles, classes and attributes', () => {
 		// 	// This should also work when we set `attributes: true` but currently there are some
 		// 	// problems related to GHS picking up non-GHS attributes (like src) due to some attributes not
@@ -1966,7 +1492,6 @@
 		// 		'</figure>'
 		// 	);
 		// } );
->>>>>>> 8ef499a0
 	} );
 
 	describe( 'InlineImage', () => {
@@ -2183,126 +1708,6 @@
 			expect( editor.getData() ).to.equal( '' );
 		} );
 
-<<<<<<< HEAD
-		it( 'should allow modifying styles, classes and attributes', () => {
-			dataFilter.loadAllowedConfig( [ {
-				name: /^(img|p)$/,
-				attributes: /^data-.*$/,
-				classes: true,
-				styles: true
-			} ] );
-
-			editor.setData(
-				'<p data-paragraph="paragraph">' +
-					'<img src="/assets/sample.png" class="foo" style="color:red;" data-image="image">' +
-				'</p>'
-			);
-
-			const image = model.document.getRoot().getChild( 0 ).getChild( 0 );
-
-			model.change( writer => {
-				setModelHtmlAttribute( writer, image, 'htmlAttributes', 'styles', {
-					'background-color': 'blue',
-					color: 'green'
-				} );
-				setModelHtmlAttribute( writer, image, 'htmlAttributes', 'classes', [ 'bar', 'baz' ] );
-				setModelHtmlAttribute( writer, image, 'htmlAttributes', 'attributes', {
-					'data-image': 'xxx'
-				} );
-			} );
-
-			expect( getModelDataWithAttributes( model, { withoutSelection: true } ) ).to.deep.equal( {
-				data:
-					'<paragraph htmlAttributes="(1)">' +
-						'<imageInline htmlAttributes="(2)" src="/assets/sample.png"></imageInline>' +
-					'</paragraph>',
-				attributes: {
-					1: {
-						attributes: {
-							'data-paragraph': 'paragraph'
-						}
-					},
-					2: {
-						attributes: {
-							'data-image': 'xxx'
-						},
-						classes: [ 'bar', 'baz' ],
-						styles: {
-							'background-color': 'blue',
-							color: 'green'
-						}
-					}
-				}
-			} );
-
-			// TODO: this should pass, but image attributes are incorrectly applied to the span in the editing view.
-			// Should be fixed by https://github.com/ckeditor/ckeditor5/issues/11532
-			// expect( getViewData( editor.editing.view, { withoutSelection: true } ) ).to.equal(
-			// 	'<p data-paragraph="paragraph">' +
-			// 		'<span class="ck-widget image-inline" contenteditable="false">' +
-			// 			'<img src="/assets/sample.png" class="bar baz" style="background-color:blue;color:red;" data-image="xxx"></img>' +
-			// 		'</span>' +
-			// 	'</p>'
-			// );
-
-			expect( editor.getData() ).to.equal(
-				'<p data-paragraph="paragraph">' +
-					'<img class="bar baz" style="background-color:blue;color:green;" src="/assets/sample.png" data-image="xxx">' +
-				'</p>'
-			);
-		} );
-
-		it( 'should allow removing all styles, classes and attributes', () => {
-			dataFilter.loadAllowedConfig( [ {
-				name: /^(img|p)$/,
-				attributes: /^data-.*$/,
-				classes: true,
-				styles: true
-			} ] );
-
-			editor.setData(
-				'<p data-paragraph="paragraph">' +
-					'<img src="/assets/sample.png" class="foo" style="color:red;" data-image="image">' +
-				'</p>'
-			);
-
-			const image = model.document.getRoot().getChild( 0 ).getChild( 0 );
-
-			model.change( writer => {
-				setModelHtmlAttribute( writer, image, 'htmlAttributes', 'styles', null );
-				setModelHtmlAttribute( writer, image, 'htmlAttributes', 'classes', null );
-				setModelHtmlAttribute( writer, image, 'htmlAttributes', 'attributes', null );
-			} );
-
-			expect( getModelDataWithAttributes( model, { withoutSelection: true } ) ).to.deep.equal( {
-				data:
-					'<paragraph htmlAttributes="(1)">' +
-						'<imageInline src="/assets/sample.png"></imageInline>' +
-					'</paragraph>',
-				attributes: {
-					1: {
-						attributes: {
-							'data-paragraph': 'paragraph'
-						}
-					}
-				}
-			} );
-
-			expect( getViewData( editor.editing.view, { withoutSelection: true } ) ).to.equal(
-				'<p data-paragraph="paragraph">' +
-					'<span class="ck-widget image-inline" contenteditable="false">' +
-						'<img src="/assets/sample.png"></img>' +
-					'</span>' +
-				'</p>'
-			);
-
-			expect( editor.getData() ).to.equal(
-				'<p data-paragraph="paragraph">' +
-					'<img src="/assets/sample.png">' +
-				'</p>'
-			);
-		} );
-=======
 		// it( 'should allow modifying styles, classes and attributes', () => {
 		// 	dataFilter.loadAllowedConfig( [ {
 		// 		name: /^(img|p)$/,
@@ -2421,7 +1826,6 @@
 		// 		'</p>'
 		// 	);
 		// } );
->>>>>>> 8ef499a0
 	} );
 
 	describe( 'Inline image with link', () => {
@@ -2647,161 +2051,6 @@
 			);
 		} );
 
-<<<<<<< HEAD
-		it( 'should allow modifying styles, classes and attributes', () => {
-			dataFilter.loadAllowedConfig( [ {
-				name: /^(img|a|p)$/,
-				attributes: /^data-.*$/,
-				classes: true,
-				styles: true
-			} ] );
-
-			editor.setData(
-				'<p data-paragraph="paragraph">' +
-					'<a href="www.example.com" class="bar" style="background:blue;" data-link="link">' +
-						'<img src="/assets/sample.png" class="foo" style="color:red;" data-image="image">' +
-					'</a>' +
-				'</p>'
-			);
-
-			const image = model.document.getRoot().getChild( 0 ).getChild( 0 );
-
-			model.change( writer => {
-				setModelHtmlAttribute( writer, image, 'htmlAttributes', 'styles', {
-					'background-color': 'blue',
-					color: 'green'
-				} );
-				setModelHtmlAttribute( writer, image, 'htmlAttributes', 'classes', [ 'bar', 'baz' ] );
-				setModelHtmlAttribute( writer, image, 'htmlAttributes', 'attributes', {
-					'data-image': 'xxx'
-				} );
-
-				setModelHtmlAttribute( writer, image, 'htmlA', 'styles', {
-					background: 'red',
-					color: 'pink'
-				} );
-				setModelHtmlAttribute( writer, image, 'htmlA', 'classes', [ 'foo' ] );
-				setModelHtmlAttribute( writer, image, 'htmlA', 'attributes', {
-					'data-link': 'zzz'
-				} );
-			} );
-
-			expect( getModelDataWithAttributes( model, { withoutSelection: true } ) ).to.deep.equal( {
-				data:
-					'<paragraph htmlAttributes="(1)">' +
-						'<imageInline htmlA="(2)" htmlAttributes="(3)" linkHref="www.example.com" src="/assets/sample.png"></imageInline>' +
-					'</paragraph>',
-				attributes: {
-					1: {
-						attributes: {
-							'data-paragraph': 'paragraph'
-						}
-					},
-					2: {
-						attributes: {
-							'data-link': 'zzz'
-						},
-						classes: [ 'foo' ],
-						styles: {
-							background: 'red',
-							color: 'pink'
-						}
-					},
-					3: {
-						attributes: {
-							'data-image': 'xxx'
-						},
-						classes: [ 'bar', 'baz' ],
-						styles: {
-							'background-color': 'blue',
-							color: 'green'
-						}
-					}
-				}
-			} );
-
-			// TODO: this should pass, but image attributes are incorrectly applied to the span in the editing view.
-			// Should be fixed by https://github.com/ckeditor/ckeditor5/issues/11532
-			// expect( getViewData( editor.editing.view, { withoutSelection: true } ) ).to.equal(
-			// 	'<p data-paragraph="paragraph">' +
-			// 		'<span class="foo" data-link="zzz" href="www.example.com" style="background:red;color:pink">' +
-			// 			'<span class="ck-widget image-inline" contenteditable="false">' +
-			// 				'<img src="/assets/sample.png" class="bar baz" style="background-color:blue;color:red;" data-image="xxx">' +
-			// 				'</img>' +
-			// 			'</span>' +
-			// 		'</a>' +
-			// 	'</p>'
-			// );
-
-			expect( editor.getData() ).to.equal(
-				'<p data-paragraph="paragraph">' +
-					'<a class="foo" style="background:red;color:pink;" href="www.example.com" data-link="zzz">' +
-						'<img class="bar baz" style="background-color:blue;color:green;" src="/assets/sample.png" data-image="xxx">' +
-					'</a>' +
-				'</p>'
-			);
-		} );
-
-		it( 'should allow removing all styles, classes and attributes', () => {
-			dataFilter.loadAllowedConfig( [ {
-				name: /^(img|p)$/,
-				attributes: /^data-.*$/,
-				classes: true,
-				styles: true
-			} ] );
-
-			editor.setData(
-				'<p data-paragraph="paragraph">' +
-					'<a href="www.example.com" class="bar" style="background:blue;" data-link="link">' +
-						'<img src="/assets/sample.png" class="foo" style="color:red;" data-image="image">' +
-					'</a>' +
-				'</p>'
-			);
-
-			const image = model.document.getRoot().getChild( 0 ).getChild( 0 );
-
-			model.change( writer => {
-				setModelHtmlAttribute( writer, image, 'htmlAttributes', 'styles', null );
-				setModelHtmlAttribute( writer, image, 'htmlAttributes', 'classes', null );
-				setModelHtmlAttribute( writer, image, 'htmlAttributes', 'attributes', null );
-				setModelHtmlAttribute( writer, image, 'htmlA', 'styles', null );
-				setModelHtmlAttribute( writer, image, 'htmlA', 'classes', null );
-				setModelHtmlAttribute( writer, image, 'htmlA', 'attributes', null );
-			} );
-
-			expect( getModelDataWithAttributes( model, { withoutSelection: true } ) ).to.deep.equal( {
-				data:
-					'<paragraph htmlAttributes="(1)">' +
-						'<imageInline linkHref="www.example.com" src="/assets/sample.png"></imageInline>' +
-					'</paragraph>',
-				attributes: {
-					1: {
-						attributes: {
-							'data-paragraph': 'paragraph'
-						}
-					}
-				}
-			} );
-
-			expect( getViewData( editor.editing.view, { withoutSelection: true } ) ).to.equal(
-				'<p data-paragraph="paragraph">' +
-					'<a href="www.example.com">' +
-						'<span class="ck-widget image-inline" contenteditable="false">' +
-							'<img src="/assets/sample.png"></img>' +
-						'</span>' +
-					'</a>' +
-				'</p>'
-			);
-
-			expect( editor.getData() ).to.equal(
-				'<p data-paragraph="paragraph">' +
-					'<a href="www.example.com">' +
-						'<img src="/assets/sample.png">' +
-					'</a>' +
-				'</p>'
-			);
-		} );
-=======
 		// it( 'should allow modifying styles, classes and attributes', () => {
 		// 	dataFilter.loadAllowedConfig( [ {
 		// 		name: /^(img|a|p)$/,
@@ -2955,7 +2204,6 @@
 		// 		'</p>'
 		// 	);
 		// } );
->>>>>>> 8ef499a0
 	} );
 
 	describe( 'Partial load of image plugins', () => {
