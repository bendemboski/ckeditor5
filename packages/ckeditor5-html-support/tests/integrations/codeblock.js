--- conflicted
+++ resolved
@@ -8,8 +8,6 @@
 import CodeBlock from '@ckeditor/ckeditor5-code-block/src/codeblock';
 import GeneralHtmlSupport from '../../src/generalhtmlsupport';
 import { getModelDataWithAttributes } from '../_utils/utils';
-import { setModelHtmlAttribute } from '../../src/conversionutils';
-import { getData as getViewData } from '@ckeditor/ckeditor5-engine/src/dev-utils/view';
 
 /* global document */
 
@@ -219,480 +217,6 @@
 		expect( editor.getData() ).to.equal( '<pre><code class="language-plaintext">foobar</code></pre>' );
 	} );
 
-<<<<<<< HEAD
-	describe( 'attributes modifications', () => {
-		let root;
-
-		beforeEach( () => {
-			root = model.document.getRoot();
-
-			dataFilter.allowElement( /^(pre|code)$/ );
-			dataFilter.allowAttributes( { name: /^(pre|code)$/, styles: true } );
-			dataFilter.allowAttributes( { name: /^(pre|code)$/, classes: true } );
-			dataFilter.allowAttributes( { name: /^(pre|code)$/, attributes: true } );
-		} );
-
-		describe( 'on the <pre> element', () => {
-			it( 'should add new styles', () => {
-				editor.setData( '<pre><code>foobar</code></pre>' );
-
-				model.change( writer => {
-					setModelHtmlAttribute( writer, root.getChild( 0 ), 'htmlAttributes', 'styles', {
-						'background-color': 'blue',
-						color: 'red'
-					} );
-				} );
-
-				expect( getModelDataWithAttributes( model, { withoutSelection: true } ) ).to.deep.equal( {
-					data: '<codeBlock htmlAttributes="(1)" language="plaintext">foobar</codeBlock>',
-					attributes: {
-						1: {
-							styles: {
-								'background-color': 'blue',
-								color: 'red'
-							}
-						}
-					}
-				} );
-
-				expect( getViewData( editor.editing.view, { withoutSelection: true } ) ).to.equal(
-					'<pre data-language="Plain text" spellcheck="false" style="background-color:blue;color:red">' +
-						'<code class="language-plaintext">foobar</code>' +
-					'</pre>'
-				);
-
-				expect( editor.getData() ).to.equal(
-					'<pre style="background-color:blue;color:red;"><code class="language-plaintext">foobar</code></pre>'
-				);
-			} );
-
-			it( 'should add new classes', () => {
-				editor.setData( '<pre><code>foobar</code></pre>' );
-
-				model.change( writer => {
-					setModelHtmlAttribute( writer, root.getChild( 0 ), 'htmlAttributes', 'classes', [ 'foo' ] );
-				} );
-
-				expect( getModelDataWithAttributes( model, { withoutSelection: true } ) ).to.deep.equal( {
-					data: '<codeBlock htmlAttributes="(1)" language="plaintext">foobar</codeBlock>',
-					attributes: {
-						1: {
-							classes: [ 'foo' ]
-						}
-					}
-				} );
-
-				expect( getViewData( editor.editing.view, { withoutSelection: true } ) ).to.equal(
-					'<pre class="foo" data-language="Plain text" spellcheck="false">' +
-						'<code class="language-plaintext">foobar</code>' +
-					'</pre>'
-				);
-
-				expect( editor.getData() ).to.equal(
-					'<pre class="foo"><code class="language-plaintext">foobar</code></pre>'
-				);
-			} );
-
-			it( 'should add new attributes', () => {
-				editor.setData( '<pre><code>foobar</code></pre>' );
-
-				model.change( writer => {
-					setModelHtmlAttribute( writer, root.getChild( 0 ), 'htmlAttributes', 'attributes', {
-						'data-foo': 'bar'
-					} );
-				} );
-
-				expect( getModelDataWithAttributes( model, { withoutSelection: true } ) ).to.deep.equal( {
-					data: '<codeBlock htmlAttributes="(1)" language="plaintext">foobar</codeBlock>',
-					attributes: {
-						1: {
-							attributes: {
-								'data-foo': 'bar'
-							}
-						}
-					}
-				} );
-
-				expect( getViewData( editor.editing.view, { withoutSelection: true } ) ).to.equal(
-					'<pre data-foo="bar" data-language="Plain text" spellcheck="false">' +
-						'<code class="language-plaintext">foobar</code>' +
-					'</pre>'
-				);
-
-				expect( editor.getData() ).to.equal(
-					'<pre data-foo="bar"><code class="language-plaintext">foobar</code></pre>'
-				);
-			} );
-
-			it( 'should remove some styles', () => {
-				editor.setData( '<pre style="background-color:blue;color:red;"><code>foobar</code></pre>' );
-
-				model.change( writer => {
-					setModelHtmlAttribute( writer, root.getChild( 0 ), 'htmlAttributes', 'styles', {
-						'background-color': 'blue'
-					} );
-				} );
-
-				expect( getModelDataWithAttributes( model, { withoutSelection: true } ) ).to.deep.equal( {
-					data: '<codeBlock htmlAttributes="(1)" language="plaintext">foobar</codeBlock>',
-					attributes: {
-						1: {
-							styles: {
-								'background-color': 'blue'
-							}
-						}
-					}
-				} );
-
-				expect( getViewData( editor.editing.view, { withoutSelection: true } ) ).to.equal(
-					'<pre data-language="Plain text" spellcheck="false" style="background-color:blue">' +
-						'<code class="language-plaintext">foobar</code>' +
-					'</pre>'
-				);
-
-				expect( editor.getData() ).to.equal(
-					'<pre style="background-color:blue;"><code class="language-plaintext">foobar</code></pre>'
-				);
-			} );
-
-			it( 'should remove some classes', () => {
-				editor.setData( '<pre class="foo bar"><code>foobar</code></pre>' );
-
-				model.change( writer => {
-					setModelHtmlAttribute( writer, root.getChild( 0 ), 'htmlAttributes', 'classes', [ 'foo' ] );
-				} );
-
-				expect( getModelDataWithAttributes( model, { withoutSelection: true } ) ).to.deep.equal( {
-					data: '<codeBlock htmlAttributes="(1)" language="plaintext">foobar</codeBlock>',
-					attributes: {
-						1: {
-							classes: [ 'foo' ]
-						}
-					}
-				} );
-
-				expect( getViewData( editor.editing.view, { withoutSelection: true } ) ).to.equal(
-					'<pre class="foo" data-language="Plain text" spellcheck="false">' +
-						'<code class="language-plaintext">foobar</code>' +
-					'</pre>'
-				);
-
-				expect( editor.getData() ).to.equal(
-					'<pre class="foo"><code class="language-plaintext">foobar</code></pre>'
-				);
-			} );
-
-			it( 'should remove some attributes', () => {
-				editor.setData( '<pre data-foo="bar" data-bar="baz"><code>foobar</code></pre>' );
-
-				model.change( writer => {
-					setModelHtmlAttribute( writer, root.getChild( 0 ), 'htmlAttributes', 'attributes', {
-						'data-foo': 'bar'
-					} );
-				} );
-
-				expect( getModelDataWithAttributes( model, { withoutSelection: true } ) ).to.deep.equal( {
-					data: '<codeBlock htmlAttributes="(1)" language="plaintext">foobar</codeBlock>',
-					attributes: {
-						1: {
-							attributes: {
-								'data-foo': 'bar'
-							}
-						}
-					}
-				} );
-
-				expect( getViewData( editor.editing.view, { withoutSelection: true } ) ).to.equal(
-					'<pre data-foo="bar" data-language="Plain text" spellcheck="false">' +
-						'<code class="language-plaintext">foobar</code>' +
-					'</pre>'
-				);
-
-				expect( editor.getData() ).to.equal(
-					'<pre data-foo="bar"><code class="language-plaintext">foobar</code></pre>'
-				);
-			} );
-
-			it( 'should remove some classes, styles and attributes', () => {
-				editor.setData(
-					'<pre class="foo bar" style="background-color:blue;color:red;" data-foo="bar" data-bar="baz">' +
-						'<code>foobar</code>' +
-					'</pre>'
-				);
-
-				model.change( writer => {
-					setModelHtmlAttribute( writer, root.getChild( 0 ), 'htmlAttributes', 'classes', [ 'foo' ] );
-					setModelHtmlAttribute( writer, root.getChild( 0 ), 'htmlAttributes', 'styles', {
-						'background-color': 'blue'
-					} );
-					setModelHtmlAttribute( writer, root.getChild( 0 ), 'htmlAttributes', 'attributes', {
-						'data-foo': 'bar'
-					} );
-				} );
-
-				expect( getModelDataWithAttributes( model, { withoutSelection: true } ) ).to.deep.equal( {
-					data: '<codeBlock htmlAttributes="(1)" language="plaintext">foobar</codeBlock>',
-					attributes: {
-						1: {
-							attributes: {
-								'data-foo': 'bar'
-							},
-							classes: [ 'foo' ],
-							styles: {
-								'background-color': 'blue'
-							}
-						}
-					}
-				} );
-
-				expect( getViewData( editor.editing.view, { withoutSelection: true } ) ).to.equal(
-					'<pre class="foo" data-foo="bar" data-language="Plain text" spellcheck="false" style="background-color:blue">' +
-						'<code class="language-plaintext">foobar</code>' +
-					'</pre>'
-				);
-
-				expect( editor.getData() ).to.equal(
-					'<pre class="foo" style="background-color:blue;" data-foo="bar"><code class="language-plaintext">foobar</code></pre>'
-				);
-			} );
-
-			it( 'should remove all classes, styles and attributes', () => {
-				editor.setData(
-					'<pre class="foo bar" style="background-color:blue;color:red;" data-foo="bar" data-bar="baz">' +
-						'<code>foobar</code>' +
-					'</pre>'
-				);
-
-				model.change( writer => {
-					setModelHtmlAttribute( writer, root.getChild( 0 ), 'htmlAttributes', 'classes', null );
-					setModelHtmlAttribute( writer, root.getChild( 0 ), 'htmlAttributes', 'styles', null );
-					setModelHtmlAttribute( writer, root.getChild( 0 ), 'htmlAttributes', 'attributes', null );
-				} );
-
-				expect( getModelDataWithAttributes( model, { withoutSelection: true } ) ).to.deep.equal( {
-					data: '<codeBlock language="plaintext">foobar</codeBlock>',
-					attributes: {}
-				} );
-
-				expect( getViewData( editor.editing.view, { withoutSelection: true } ) ).to.equal(
-					'<pre data-language="Plain text" spellcheck="false">' +
-						'<code class="language-plaintext">foobar</code>' +
-					'</pre>'
-				);
-
-				expect( editor.getData() ).to.equal(
-					'<pre><code class="language-plaintext">foobar</code></pre>'
-				);
-			} );
-		} );
-
-		describe( 'on the <code> element', () => {
-			it( 'should add new styles', () => {
-				editor.setData( '<pre><code>foobar</code></pre>' );
-
-				model.change( writer => {
-					setModelHtmlAttribute( writer, root.getChild( 0 ), 'htmlContentAttributes', 'styles', {
-						'background-color': 'blue',
-						color: 'red'
-					} );
-				} );
-
-				expect( getModelDataWithAttributes( model, { withoutSelection: true } ) ).to.deep.equal( {
-					data: '<codeBlock htmlContentAttributes="(1)" language="plaintext">foobar</codeBlock>',
-					attributes: {
-						1: {
-							styles: {
-								'background-color': 'blue',
-								color: 'red'
-							}
-						}
-					}
-				} );
-
-				expect( editor.getData() ).to.equal(
-					'<pre><code class="language-plaintext" style="background-color:blue;color:red;">foobar</code></pre>'
-				);
-			} );
-
-			it( 'should add new classes', () => {
-				editor.setData( '<pre><code>foobar</code></pre>' );
-
-				model.change( writer => {
-					setModelHtmlAttribute( writer, root.getChild( 0 ), 'htmlContentAttributes', 'classes', [ 'foo' ] );
-				} );
-
-				expect( getModelDataWithAttributes( model, { withoutSelection: true } ) ).to.deep.equal( {
-					data: '<codeBlock htmlContentAttributes="(1)" language="plaintext">foobar</codeBlock>',
-					attributes: {
-						1: {
-							classes: [ 'foo' ]
-						}
-					}
-				} );
-
-				expect( editor.getData() ).to.equal(
-					'<pre><code class="language-plaintext foo">foobar</code></pre>'
-				);
-			} );
-
-			it( 'should add new attributes', () => {
-				editor.setData( '<pre><code>foobar</code></pre>' );
-
-				model.change( writer => {
-					setModelHtmlAttribute( writer, root.getChild( 0 ), 'htmlContentAttributes', 'attributes', {
-						'data-foo': 'bar'
-					} );
-				} );
-
-				expect( getModelDataWithAttributes( model, { withoutSelection: true } ) ).to.deep.equal( {
-					data: '<codeBlock htmlContentAttributes="(1)" language="plaintext">foobar</codeBlock>',
-					attributes: {
-						1: {
-							attributes: {
-								'data-foo': 'bar'
-							}
-						}
-					}
-				} );
-
-				expect( editor.getData() ).to.equal(
-					'<pre><code class="language-plaintext" data-foo="bar">foobar</code></pre>'
-				);
-			} );
-
-			it( 'should remove some styles', () => {
-				editor.setData( '<pre><code style="background-color:blue;color:red;">foobar</code></pre>' );
-
-				model.change( writer => {
-					setModelHtmlAttribute( writer, root.getChild( 0 ), 'htmlContentAttributes', 'styles', {
-						'background-color': 'blue'
-					} );
-				} );
-
-				expect( getModelDataWithAttributes( model, { withoutSelection: true } ) ).to.deep.equal( {
-					data: '<codeBlock htmlContentAttributes="(1)" language="plaintext">foobar</codeBlock>',
-					attributes: {
-						1: {
-							styles: {
-								'background-color': 'blue'
-							}
-						}
-					}
-				} );
-
-				expect( editor.getData() ).to.equal(
-					'<pre><code class="language-plaintext" style="background-color:blue;">foobar</code></pre>'
-				);
-			} );
-
-			it( 'should remove some classes', () => {
-				editor.setData( '<pre><code class="foo bar">foobar</code></pre>' );
-
-				model.change( writer => {
-					setModelHtmlAttribute( writer, root.getChild( 0 ), 'htmlContentAttributes', 'classes', [ 'foo' ] );
-				} );
-
-				expect( getModelDataWithAttributes( model, { withoutSelection: true } ) ).to.deep.equal( {
-					data: '<codeBlock htmlContentAttributes="(1)" language="plaintext">foobar</codeBlock>',
-					attributes: {
-						1: {
-							classes: [ 'foo' ]
-						}
-					}
-				} );
-
-				expect( editor.getData() ).to.equal(
-					'<pre><code class="language-plaintext foo">foobar</code></pre>'
-				);
-			} );
-
-			it( 'should remove some attributes', () => {
-				editor.setData( '<pre><code data-foo="bar" data-bar="baz">foobar</code></pre>' );
-
-				model.change( writer => {
-					setModelHtmlAttribute( writer, root.getChild( 0 ), 'htmlContentAttributes', 'attributes', {
-						'data-foo': 'bar'
-					} );
-				} );
-
-				expect( getModelDataWithAttributes( model, { withoutSelection: true } ) ).to.deep.equal( {
-					data: '<codeBlock htmlContentAttributes="(1)" language="plaintext">foobar</codeBlock>',
-					attributes: {
-						1: {
-							attributes: {
-								'data-foo': 'bar'
-							}
-						}
-					}
-				} );
-
-				expect( editor.getData() ).to.equal(
-					'<pre><code class="language-plaintext" data-foo="bar">foobar</code></pre>'
-				);
-			} );
-
-			it( 'should remove some classes, styles and attributes', () => {
-				editor.setData(
-					'<pre>' +
-						'<code class="foo bar" style="background-color:blue;color:red;" data-foo="bar" data-bar="baz">foobar</code>' +
-					'</pre>'
-				);
-
-				model.change( writer => {
-					setModelHtmlAttribute( writer, root.getChild( 0 ), 'htmlContentAttributes', 'classes', [ 'foo' ] );
-					setModelHtmlAttribute( writer, root.getChild( 0 ), 'htmlContentAttributes', 'styles', {
-						'background-color': 'blue'
-					} );
-					setModelHtmlAttribute( writer, root.getChild( 0 ), 'htmlContentAttributes', 'attributes', {
-						'data-foo': 'bar'
-					} );
-				} );
-
-				expect( getModelDataWithAttributes( model, { withoutSelection: true } ) ).to.deep.equal( {
-					data: '<codeBlock htmlContentAttributes="(1)" language="plaintext">foobar</codeBlock>',
-					attributes: {
-						1: {
-							attributes: {
-								'data-foo': 'bar'
-							},
-							classes: [ 'foo' ],
-							styles: {
-								'background-color': 'blue'
-							}
-						}
-					}
-				} );
-
-				expect( editor.getData() ).to.equal(
-					'<pre><code class="language-plaintext foo" style="background-color:blue;" data-foo="bar">foobar</code></pre>'
-				);
-			} );
-
-			it( 'should remove all classes, styles and attributes', () => {
-				editor.setData(
-					'<pre>' +
-						'<code class="foo bar" style="background-color:blue;color:red;" data-foo="bar" data-bar="baz">foobar</code>' +
-					'</pre>'
-				);
-
-				model.change( writer => {
-					setModelHtmlAttribute( writer, root.getChild( 0 ), 'htmlContentAttributes', 'classes', null );
-					setModelHtmlAttribute( writer, root.getChild( 0 ), 'htmlContentAttributes', 'styles', null );
-					setModelHtmlAttribute( writer, root.getChild( 0 ), 'htmlContentAttributes', 'attributes', null );
-				} );
-
-				expect( getModelDataWithAttributes( model, { withoutSelection: true } ) ).to.deep.equal( {
-					data: '<codeBlock language="plaintext">foobar</codeBlock>',
-					attributes: {}
-				} );
-
-				expect( editor.getData() ).to.equal(
-					'<pre><code class="language-plaintext">foobar</code></pre>'
-				);
-			} );
-		} );
-	} );
-=======
 	// describe( 'attributes modifications', () => {
 	// 	let root;
 
@@ -1165,5 +689,4 @@
 	// 		} );
 	// 	} );
 	// } );
->>>>>>> 8ef499a0
 } );