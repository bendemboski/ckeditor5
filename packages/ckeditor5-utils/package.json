--- conflicted
+++ resolved
@@ -1,10 +1,6 @@
 {
   "name": "@ckeditor/ckeditor5-utils",
-<<<<<<< HEAD
-  "version": "41.3.0-alpha.1",
-=======
   "version": "41.2.1",
->>>>>>> 39a77912
   "description": "Miscellaneous utilities used by CKEditor 5.",
   "keywords": [
     "ckeditor",
@@ -19,18 +15,10 @@
     "lodash-es": "4.17.21"
   },
   "devDependencies": {
-<<<<<<< HEAD
-    "@ckeditor/ckeditor5-build-classic": "41.3.0-alpha.1",
-    "@ckeditor/ckeditor5-editor-classic": "41.3.0-alpha.1",
-    "@ckeditor/ckeditor5-core": "41.3.0-alpha.1",
-    "@ckeditor/ckeditor5-dev-build-tools": "^39.7.0-alpha.1",
-    "@ckeditor/ckeditor5-engine": "41.3.0-alpha.1",
-=======
     "@ckeditor/ckeditor5-build-classic": "41.2.1",
     "@ckeditor/ckeditor5-editor-classic": "41.2.1",
     "@ckeditor/ckeditor5-core": "41.2.1",
     "@ckeditor/ckeditor5-engine": "41.2.1",
->>>>>>> 39a77912
     "@types/lodash-es": "^4.17.6",
     "typescript": "5.0.4"
   },
