--- conflicted
+++ resolved
@@ -14,17 +14,10 @@
     "lodash-es": "^4.17.15"
   },
   "devDependencies": {
-<<<<<<< HEAD
-    "@ckeditor/ckeditor5-build-classic": "^31.0.0",
-    "@ckeditor/ckeditor5-editor-classic": "^31.0.0",
-    "@ckeditor/ckeditor5-core": "^31.0.0",
-    "@ckeditor/ckeditor5-engine": "^31.0.0"
-=======
     "@ckeditor/ckeditor5-build-classic": "^31.1.0",
     "@ckeditor/ckeditor5-editor-classic": "^31.1.0",
     "@ckeditor/ckeditor5-core": "^31.1.0",
     "@ckeditor/ckeditor5-engine": "^31.1.0"
->>>>>>> 814223c3
   },
   "engines": {
     "node": ">=12.0.0",
