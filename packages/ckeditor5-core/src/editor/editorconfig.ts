/**
 * @license Copyright (c) 2003-2023, CKSource Holding sp. z o.o. All rights reserved.
 * For licensing, see LICENSE.md or https://ckeditor.com/legal/ckeditor-oss-license
 */

/**
 * @module core/editor/editorconfig
 */

import type Context from '../context';
import type { PluginConstructor } from '../plugin';
import type Editor from './editor';

/**
 * CKEditor configuration options.
 *
 * An object defining the editor configuration can be passed when initializing the editor:
 *
 * ```ts
 * EditorClass
 * 	.create( {
 * 		toolbar: [ 'bold', 'italic' ],
 * 		image: {
 * 			styles: [
 * 				...
 * 			]
 * 		}
 * 	} )
 * 	.then( ... )
 * 	.catch( ... );
 * ```
 *
 * Check the {@glink installation/getting-started/predefined-builds Configuration} guide for more information
 * about setting configuration options.
<<<<<<< HEAD
 *
 * @interface EditorConfig
 */

/**
 * The initial editor data to be used instead of the provided element's HTML content.
 *
 *		ClassicEditor
 *			.create( document.querySelector( '#editor' ), {
 *				initialData: '<h2>Initial data</h2><p>Foo bar.</p>'
 *			} )
 *			.then( ... )
 *			.catch( ... );
 *
 * By default, the editor is initialized with the content of the element on which this editor is initialized.
 * This configuration option lets you override this behavior and pass different initial data.
 * It is especially useful if it is difficult for your integration to put the data inside the HTML element.
 *
 * If your editor implementation uses multiple roots, you should pass an object with keys corresponding to the editor
 * roots names and values equal to the data that should be set in each root:
 *
 * 		MultiRootEditor.create(
 * 			// Roots for the editor:
 * 			{
 * 				header: document.querySelector( '#header' ),
 * 				content: document.querySelector( '#content' ),
 * 				leftSide: document.querySelector( '#left-side' ),
 * 				rightSide: document.querySelector( '#right-side' )
 * 			},
 * 			// Config:
 * 			{
 * 				initialData: {
 * 					header: '<p>Content for header part.</p>',
 * 					content: '<p>Content for main part.</p>',
 * 					leftSide: '<p>Content for left-side box.</p>',
 * 					rightSide: '<p>Content for right-side box.</p>'
 * 				}
 * 			}
 * 		)
 * 		.then( ... )
 * 		.catch( ... );
 *
 * See also {@link module:core/editor/editor~Editor.create Editor.create()} documentation for the editor implementation which you use.
 *
 * **Note:** If initial data is passed to `Editor.create()` in the first parameter (instead of a DOM element), and,
 * at the same time, `config.initialData` is set, an error will be thrown as those two options exclude themselves.
 *
 * If `config.initialData` is not set when the editor is initialized, the data received in `Editor.create()` call
 * will be used to set `config.initialData`. As a result, `initialData` is always set in the editor's config and
 * plugins can read and/or modify it during initialization.
 *
 * @member {String|Object} module:core/editor/editorconfig~EditorConfig#initialData
=======
>>>>>>> e6f26070
 */
export interface EditorConfig {
	context?: Context;

	/**
	 * The list of additional plugins to load along those already available in the
	 * {@glink installation/getting-started/predefined-builds editor build}. It extends the {@link #plugins `plugins`} configuration.
	 *
	 * ```ts
	 * function MyPlugin( editor ) {
	 * 	// ...
	 * }
	 *
	 * const config = {
	 * 	extraPlugins: [ MyPlugin ]
	 * };
	 * ```
	 *
	 * **Note:** This configuration works only for simple plugins which utilize the
	 * {@link module:core/plugin~PluginInterface plugin interface} and have no dependencies. To extend a
	 * build with complex features, create a
	 * {@glink installation/getting-started/quick-start-other#creating-custom-builds-with-online-builder custom build}.
	 *
	 * **Note:** Make sure you include the new features in you toolbar configuration. Learn more
	 * about the {@glink features/toolbar/toolbar toolbar setup}.
	 */
	extraPlugins?: Array<PluginConstructor<Editor>>;

	/**
	 * The initial editor data to be used instead of the provided element's HTML content.
	 *
	 * ```ts
	 * ClassicEditor
	 * 	.create( document.querySelector( '#editor' ), {
	 * 		initialData: '<h2>Initial data</h2><p>Foo bar.</p>'
	 * 	} )
	 * 	.then( ... )
	 * 	.catch( ... );
	 * ```
	 *
	 * By default, the editor is initialized with the content of the element on which this editor is initialized.
	 * This configuration option lets you override this behavior and pass different initial data.
	 * It is especially useful if it is difficult for your integration to put the data inside the HTML element.
	 *
	 * See also {@link module:core/editor/editor~Editor.create Editor.create()}.
	 *
	 * **Note:** If initial data is passed to `Editor.create()` in the first parameter (instead of a DOM element), and,
	 * at the same time, `config.initialData` is set, an error will be thrown as those two options exclude themselves.
	 *
	 * If `config.initialData` is not set when the editor is initialized, the data received in `Editor.create()` call
	 * will be used to set `config.initialData`. As a result, `initialData` is always set in the editor's config and
	 * plugins can read and/or modify it during initialization.
	 */
	initialData?: string;

	/**
	 * The language of the editor UI and its content.
	 *
	 * Note: You do not have to specify this option if your build is optimized for one UI language or if it is
	 * the default language (English is the default language for CDN builds), unless you want to change
	 * the language of your content.
	 *
	 * Simple usage (change the language of the UI and the content):
	 *
	 * ```ts
	 * ClassicEditor
	 * 	.create( document.querySelector( '#editor' ), {
	 * 		// The UI of the editor as well as its content will be in German.
	 * 		language: 'de'
	 * 	} )
	 * 	.then( editor => {
	 * 		console.log( editor );
	 * 	} )
	 * 	.catch( error => {
	 * 		console.error( error );
	 * 	} );
	 * ```
	 *
	 * Use different languages for the UI and the content using the {@link module:core/editor/editorconfig~LanguageConfig configuration}
	 * syntax:
	 *
	 * ```ts
	 * ClassicEditor
	 * 	.create( document.querySelector( '#editor' ), {
	 * 		language: {
	 * 			// The UI will be in English.
	 * 			ui: 'en',
	 *
	 * 			// But the content will be edited in Arabic.
	 * 			content: 'ar'
	 * 		}
	 * 	} )
	 * 	.then( editor => {
	 * 		console.log( editor );
	 * 	} )
	 * 	.catch( error => {
	 * 		console.error( error );
	 * 	} );
	 * ```
	 *
	 * The language of the content has an impact on the editing experience, for instance it affects screen readers
	 * and spell checkers. It is also particularly useful for typing in certain languages (e.g. right–to–left ones)
	 * because it changes the default alignment of the text.
	 *
	 * The language codes are defined in the [ISO 639-1](https://en.wikipedia.org/wiki/ISO_639-1) standard.
	 *
	 * You need to add the corresponding translation file for the new UI language to work.
	 * Translation files are available on CDN for predefined builds:
	 *
	 * ```html
	 * `<script src="https://cdn.ckeditor.com/ckeditor5/[version.number]/[distribution]/lang/[lang].js"></script>`
	 * ```
	 *
	 * But you can add them manually by coping from the `node_modules/@ckeditor/ckeditor5-build-[name]/build/lang/[lang].js'`.
	 *
	 * Check the {@glink features/ui-language UI language} guide for more information about the localization options and translation
	 * process.
	 */
	language?: string | LanguageConfig;

	/**
	 * Specifies the text displayed in the editor when there is no content (editor is empty). It is intended to
	 * help users locate the editor in the application (form) and prompt them to input the content. Work similarly
	 * as to the native DOM
	 * [`placeholder` attribute](https://developer.mozilla.org/en-US/docs/Web/HTML/Element/input#The_placeholder_attribute)
	 * used by inputs.
	 *
	 * ```ts
	 * const config = {
	 * 	placeholder: 'Type some text...'
	 * };
	 * ```
	 *
	 * The placeholder text is displayed as a pseudo–element of an empty paragraph in the editor content.
	 * The paragraph has the `.ck-placeholder` CSS class and the `data-placeholder` attribute.
	 *
	 * ```html
	 * <p data-placeholder="Type some text..." class="ck-placeholder">
	 * 	::before
	 * </p>
	 * ```
	 *
	 * **Note**: Placeholder text can also be set using the `placeholder` attribute if a `<textarea>` is passed to
	 * the `create()` method, e.g. {@link module:editor-classic/classiceditor~ClassicEditor.create `ClassicEditor.create()`}.
	 *
	 * **Note**: This configuration has precedence over the value of the `placeholder` attribute of a `<textarea>`
	 * element passed to the `create()` method.
	 *
	 * See the {@glink features/editor-placeholder "Editor placeholder"} guide for more information and live examples.
	 */
	placeholder?: string;

	/**
	 * The list of plugins to load.
	 *
	 * If you use an {@glink installation/getting-started/predefined-builds editor build} you can define the list of plugins to load
	 * using the names of plugins that are available:
	 *
	 * ```ts
	 * const config = {
	 * 	plugins: [ 'Bold', 'Italic', 'Typing', 'Enter', ... ]
	 * };
	 * ```
	 *
	 * You can check the list of plugins available in a build using this snippet:
	 *
	 * ```ts
	 * ClassicEditor.builtinPlugins.map( plugin => plugin.pluginName );
	 * ```
	 *
	 * If you use an editor creator directly (imported from a package like `@ckeditor/ckeditor5-editor-classic`) or you
	 * want to load additional plugins which were not included in a build you use, then you need to specify
	 * the plugins using their constructors:
	 *
	 * ```ts
	 * // A preset of plugins is a plugin as well.
	 * import Essentials from '@ckeditor/ckeditor5-essentials/src/essentials';
	 * // The bold plugin.
	 * import Bold from '@ckeditor/ckeditor5-editor-basic-styles/src/bold';
	 *
	 * const config = {
	 * 	plugins: [ Essentials, Bold ]
	 * };
	 * ```
	 *
	 * **Note:** To load additional plugins, you should use the {@link #extraPlugins `extraPlugins`} configuration.
	 * To narrow the list of loaded plugins, use the {@link #removePlugins `removePlugins`} configuration.
	 */
	plugins?: Array<PluginConstructor<Editor> | string>;

	/**
	 * The list of plugins which should not be loaded despite being available in an {@glink installation/getting-started/predefined-builds
 * editor build}.
	 *
	 * ```ts
	 * const config = {
	 * 	removePlugins: [ 'Bold', 'Italic' ]
	 * };
	 * ```
	 *
	 * **Note:** Be careful when removing plugins using `config.removePlugins` from CKEditor builds.
	 * If removed plugins were providing toolbar buttons, the default toolbar configuration included in a build
	 * will become invalid. In such case you need to provide the updated
	 * {@link module:core/editor/editorconfig~EditorConfig#toolbar toolbar configuration}.
	 */
	removePlugins?: Array<PluginConstructor<Editor> | string>;

	substitutePlugins?: Array<PluginConstructor<Editor>>;

	/**
	 * The editor toolbar configuration.
	 *
	 * Simple format (specifies only toolbar items):
	 *
	 * ```ts
	 * const config = {
	 * 	toolbar: [ 'bold', 'italic', '|', 'undo', 'redo' ]
	 * };
	 * ```
	 *
	 * Extended format:
	 *
	 * ```ts
	 * const config = {
	 * 	toolbar: {
	 * 		items: [ 'bold', 'italic', '|', 'undo', 'redo', '-', 'numberedList', 'bulletedList' ],
	 *
	 * 		shouldNotGroupWhenFull: true
	 * 	}
	 * };
	 * ```
	 *
	 * Options which can be set using the extended format:
	 *
	 * * **`toolbar.items`** &ndash; An array of toolbar item names. The components (buttons, dropdowns, etc.) which can be used
	 *	as toolbar items are defined in `editor.ui.componentFactory` and can be listed using the following snippet:
	 *
	 *	```ts
	 *	Array.from( editor.ui.componentFactory.names() );
	 *	```
	 *
	 *	You can also use `'|'` to create a separator between groups of items:
	 *
	 *	```
	 *	toolbar: [ 'bold', 'italic', '|', 'undo', 'redo' ]
	 *	```
	 *
	 * or `'-'` to make a line break and render items in multiple lines:
	 *
	 *	```
	 *	toolbar: [ 'bold', 'italic', '-', 'undo', 'redo' ]
	 *	```
	 *
	 *	Line break will work only in the extended format when `shouldNotGroupWhenFull` option is set to `true`.
	 *
	 *	**Note**: To save space in your toolbar, you can group several items into a dropdown:
	 *
	 *	```
	 *	toolbar: [
	 *		{
	 *			label: 'Basic styles',
	 *			icon: 'text',
	 *			items: [ 'bold', 'italic', ... ]
	 *		},
	 *		'|',
	 *		'undo', 'redo'
	 *	]
	 *	```
	 *
	 *	The code above will create a "Basic styles" dropdown with a "text" icon containing the "bold" and "italic" buttons.
	 *	You can customize the look of the dropdown by setting the `withText`, `icon`, and `tooltip` properties:
	 *
	 *	* **Displaying a label**
	 *
	 *		For instance, to hide the icon and to display the label only, you can use the following configuration:
	 *
	 *		```ts
	 *		{
	 *			label: 'Basic styles',
	 *			// Show the textual label of the drop-down. Note that the "icon" property is not configured.
	 *			withText: true,
	 *			items: [ 'bold', 'italic', ... ]
	 *		}
	 *		```
	 *
	 *	* **Selecting an icon**
	 *
	 *		You can use one of the common icons provided by the editor (`'bold'`, `'plus'`, `'text'`, `'importExport'`, `'alignLeft'`,
	 *		`'paragraph'`, `'threeVerticalDots'`):
	 *
	 *		```ts
	 *		{
	 *			label: '...',
	 *			// A "plus" sign icon works best for content insertion tools.
	 *			icon: 'plus',
	 *			items: [ ... ]
	 *		}
	 *		```
	 *
	 *		If no icon is specified, `'threeVerticalDots'` will be used as a default:
	 *
	 *		```ts
	 *		// No icon specified, using a default one.
	 *		{
	 *			label: 'Default icon',
	 *			items: [ ... ]
	 *		}
	 *		```
	 *
	 *		If `icon: false` is configured, no icon will be displayed at all and the text label will show up instead:
	 *
	 *		```ts
	 *		// This drop-down has no icon. The text label will be displayed instead.
	 *		{
	 *			label: 'No icon',
	 *			icon: false,
	 *			items: [ ... ]
	 *		}
	 *		```
	 *
	 *		You can also set a custom icon for the drop-down by passing an SVG string:
	 *
	 *		```ts
	 *		{
	 *			label: '...',
	 *			// If you want your icon to change the color dynamically (e.g. when the dropdown opens), avoid fill="..."
	 *			// and stroke="..." styling attributes. Use solid shapes and avoid paths with strokes.
	 *			icon: '<svg viewBox="0 0 20 20" xmlns="http://www.w3.org/2000/svg">...</svg>',
	 *			items: [ ... ]
	 *		}
	 *		```
	 *
	 *	* **Customizing the tooltip**
	 *
	 *		By default, the tooltip of the button shares its text with the label. You can customize it to better describe your dropdown
	 *		using the `tooltip` property ({@link module:ui/button/buttonview~ButtonView#tooltip learn more}):
	 *
	 *		```ts
	 *		{
	 *			label: 'Drop-down label',
	 *			tooltip: 'Custom tooltip of the drop-down',
	 *			icon: '...',
	 *			items: [ ... ]
	 *		}
	 *		```
	 *
	 * * **`toolbar.viewportTopOffset` (deprecated)** &ndash; The offset (in pixels) from the top of the viewport used when positioning a
	 *	sticky toolbar.
	 *	Useful when a page with which the editor is being integrated has some other sticky or fixed elements
	 *	(e.g. the top menu). Thanks to setting the toolbar offset the toolbar will not be positioned underneath or above the page's UI.
	 *
	 *	**This property has been deprecated and will be removed in the future versions of CKEditor. Please use
	 *	`{@link module:core/editor/editorconfig~EditorConfig#ui EditorConfig#ui.viewportOffset}` instead.**
	 *
	 * * **`toolbar.shouldNotGroupWhenFull`** &ndash; When set to `true`, the toolbar will stop grouping items
	 *	and let them wrap to the next line if there is not enough space to display them in a single row.
	 */
	toolbar?: ToolbarConfig;

	/**
	 * The editor UI configuration.
	 *
	 * ```ts
	 * ClassicEditor
	 * 	.create( document.querySelector( '#editor' ), {
	 * 		ui: { ... }
	 * 	} )
	 * 	.then( ... )
	 * 	.catch( ... );
	 * ```
	 *
	 * Options which can be set using the UI config:
	 *
	 * * **`ui.viewportOffset`** &ndash; The offset (in pixels) of the viewport from every direction used when positioning a sticky toolbar
	 * or other absolutely positioned UI elements.
	 * Useful when a page with which the editor is being integrated has some other sticky or fixed elements
	 * (e.g. the top menu). Thanks to setting the UI viewport offset the toolbar and other contextual balloons will not be positioned
	 * underneath or above the page's UI.
	 *
	 * ```ts
	 * ui: {
	 * 	viewportOffset: { top: 10, right: 10, bottom: 10, left: 10 }
	 * }
	 * ```
	 *
	 * 	**Note:** If you want to modify the viewport offset in runtime (after editor was created), you can do that by overriding
	 * {@link module:ui/editorui/editorui~EditorUI#viewportOffset `editor.ui.viewportOffset`}.
	 */
	ui?: UiConfig;

<<<<<<< HEAD
/**
 * Specifies the text displayed in the editor when there is no content (editor is empty). It is intended to
 * help users locate the editor in the application (form) and prompt them to input the content. Work similarly
 * as to the native DOM
 * [`placeholder` attribute](https://developer.mozilla.org/en-US/docs/Web/HTML/Element/input#The_placeholder_attribute)
 * used by inputs.
 *
 * 		ClassicEditor
 * 			.create( document.querySelector( '#editor' ), {
 * 				placeholder: 'Type some text...'
 * 			} )
 * 			.then( ... )
 * 			.catch( ... );
 *
 * If your editor implementation uses multiple roots, you should pass an object with keys corresponding to the editor
 * roots names and values equal to the placeholder that should be set in each root:
 *
 * 		MultiRootEditor.create(
 * 			// Roots for the editor:
 * 			{
 * 				header: document.querySelector( '#header' ),
 * 				content: document.querySelector( '#content' ),
 * 				leftSide: document.querySelector( '#left-side' ),
 * 				rightSide: document.querySelector( '#right-side' )
 * 			},
 * 			// Config:
 * 			{
 * 				placeholder: {
 * 					header: 'Type header...',
 * 					content: 'Type content...',
 * 					leftSide: 'Type left-side...',
 * 					rightSide: 'Type right-side...'
 * 				}
 * 			}
 * 		)
 * 		.then( ... )
 * 		.catch( ... );
 *
 * The placeholder text is displayed as a pseudo–element of an empty paragraph in the editor content.
 * The paragraph has the `.ck-placeholder` CSS class and the `data-placeholder` attribute.
 *
 *		<p data-placeholder="Type some text..." class="ck-placeholder">
 *			::before
 *		</p>
 *
 * **Note**: Placeholder text can also be set using the `placeholder` attribute if a `<textarea>` is passed to
 * the `create()` method, e.g. {@link module:editor-classic/classiceditor~ClassicEditor.create `ClassicEditor.create()`}.
 *
 * **Note**: This configuration has precedence over the value of the `placeholder` attribute of a `<textarea>`
 * element passed to the `create()` method.
 *
 * See the {@glink features/editor-placeholder "Editor placeholder"} guide for more information and live examples.
 *
 * @member {String|Object} module:core/editor/editorconfig~EditorConfig#placeholder
 */
=======
	/**
	 * Enables updating the source element after the editor destroy.
	 *
	 * Enabling this option might have some security implications, as the editor doesn't have control over all data
	 * in the output.
	 *
	 * Be careful, especially while using
	 * {@glink features/markdown Markdown}, {@glink features/general-html-support General HTML Support} or
	 * {@glink features/html-embed HTML embed} features.
	 */
	updateSourceElementOnDestroy?: boolean;
}
>>>>>>> e6f26070

/**
 * The `config.initialData` option cannot be used together with initial data passed as the first parameter of
 * {@link module:core/editor/editor~Editor.create `Editor.create()`}.
 *
 * @error editor-create-initial-data
 */

/**
 * The configuration of the editor language.
 *
 * ```ts
 * ClassicEditor
 * 	.create( document.querySelector( '#editor' ), {
 * 		language: ... // Editor language configuration.
 * 	} )
 * 	.then( editor => {
 * 		console.log( editor );
 * 	} )
 * 	.catch( error => {
 * 		console.error( error );
 * 	} );
 * ```
 *
 * See {@link module:core/editor/editorconfig~EditorConfig all editor options}.
 */
<<<<<<< HEAD

export interface EditorConfig {
	context?: Context;
	extraPlugins?: Array<PluginConstructor<Editor>>;
	initialData?: string | Record<string, string>;
	language?: string | LanguageConfig;
	placeholder?: string | Record<string, string>;
	plugins?: Array<PluginConstructor<Editor> | string>;
	removePlugins?: Array<PluginConstructor<Editor> | string>;
	substitutePlugins?: Array<PluginConstructor<Editor>>;
	toolbar?: ToolbarConfig;
	ui?: UiConfig;
	updateSourceElementOnDestroy?: boolean;
}

=======
>>>>>>> e6f26070
export interface LanguageConfig {

	/**
	 * Allows to use different language for the editor UI.
	 *
	 * The language codes are defined in the [ISO 639-1](https://en.wikipedia.org/wiki/ISO_639-1) standard.
	 */
	ui?: string;

	/**
	 * Allows to use different language of the editor content.
	 *
	 * The language codes are defined in the [ISO 639-1](https://en.wikipedia.org/wiki/ISO_639-1) standard.
	 */
	content?: string;
}

export type ToolbarConfig = Array<ToolbarConfigItem> | {
	items?: Array<ToolbarConfigItem>;
	removeItems?: Array<string>;
	shouldNotGroupWhenFull?: boolean;
};

export type ToolbarConfigItem = string | {
	items: Array<ToolbarConfigItem>;
	label: string;
	icon?: string | false;
	withText?: boolean;
	tooltip?: boolean | string | ( ( label: string, keystroke: string | undefined ) => string );
};

export interface UiConfig {
	viewportOffset?: {
		bottom?: number;
		left?: number;
		right?: number;
		top?: number;
	};
}<|MERGE_RESOLUTION|>--- conflicted
+++ resolved
@@ -32,61 +32,6 @@
  *
  * Check the {@glink installation/getting-started/predefined-builds Configuration} guide for more information
  * about setting configuration options.
-<<<<<<< HEAD
- *
- * @interface EditorConfig
- */
-
-/**
- * The initial editor data to be used instead of the provided element's HTML content.
- *
- *		ClassicEditor
- *			.create( document.querySelector( '#editor' ), {
- *				initialData: '<h2>Initial data</h2><p>Foo bar.</p>'
- *			} )
- *			.then( ... )
- *			.catch( ... );
- *
- * By default, the editor is initialized with the content of the element on which this editor is initialized.
- * This configuration option lets you override this behavior and pass different initial data.
- * It is especially useful if it is difficult for your integration to put the data inside the HTML element.
- *
- * If your editor implementation uses multiple roots, you should pass an object with keys corresponding to the editor
- * roots names and values equal to the data that should be set in each root:
- *
- * 		MultiRootEditor.create(
- * 			// Roots for the editor:
- * 			{
- * 				header: document.querySelector( '#header' ),
- * 				content: document.querySelector( '#content' ),
- * 				leftSide: document.querySelector( '#left-side' ),
- * 				rightSide: document.querySelector( '#right-side' )
- * 			},
- * 			// Config:
- * 			{
- * 				initialData: {
- * 					header: '<p>Content for header part.</p>',
- * 					content: '<p>Content for main part.</p>',
- * 					leftSide: '<p>Content for left-side box.</p>',
- * 					rightSide: '<p>Content for right-side box.</p>'
- * 				}
- * 			}
- * 		)
- * 		.then( ... )
- * 		.catch( ... );
- *
- * See also {@link module:core/editor/editor~Editor.create Editor.create()} documentation for the editor implementation which you use.
- *
- * **Note:** If initial data is passed to `Editor.create()` in the first parameter (instead of a DOM element), and,
- * at the same time, `config.initialData` is set, an error will be thrown as those two options exclude themselves.
- *
- * If `config.initialData` is not set when the editor is initialized, the data received in `Editor.create()` call
- * will be used to set `config.initialData`. As a result, `initialData` is always set in the editor's config and
- * plugins can read and/or modify it during initialization.
- *
- * @member {String|Object} module:core/editor/editorconfig~EditorConfig#initialData
-=======
->>>>>>> e6f26070
  */
 export interface EditorConfig {
 	context?: Context;
@@ -131,6 +76,32 @@
 	 * This configuration option lets you override this behavior and pass different initial data.
 	 * It is especially useful if it is difficult for your integration to put the data inside the HTML element.
 	 *
+	 * If your editor implementation uses multiple roots, you should pass an object with keys corresponding to the editor
+	 * roots names and values equal to the data that should be set in each root:
+	 *
+	 * ```ts
+	 * MultiRootEditor.create(
+	 * 	// Roots for the editor:
+	 * 	{
+	 * 		header: document.querySelector( '#header' ),
+	 * 		content: document.querySelector( '#content' ),
+	 * 		leftSide: document.querySelector( '#left-side' ),
+	 * 		rightSide: document.querySelector( '#right-side' )
+	 * 	},
+	 * 	// Config:
+	 * 	{
+	 * 		initialData: {
+	 * 			header: '<p>Content for header part.</p>',
+	 * 			content: '<p>Content for main part.</p>',
+	 * 			leftSide: '<p>Content for left-side box.</p>',
+	 * 			rightSide: '<p>Content for right-side box.</p>'
+	 * 		}
+	 * 	}
+	 * )
+	 * .then( ... )
+	 * .catch( ... );
+	 * ```
+	 *
 	 * See also {@link module:core/editor/editor~Editor.create Editor.create()}.
 	 *
 	 * **Note:** If initial data is passed to `Editor.create()` in the first parameter (instead of a DOM element), and,
@@ -140,7 +111,7 @@
 	 * will be used to set `config.initialData`. As a result, `initialData` is always set in the editor's config and
 	 * plugins can read and/or modify it during initialization.
 	 */
-	initialData?: string;
+	initialData?: string | Record<string, string>;
 
 	/**
 	 * The language of the editor UI and its content.
@@ -220,6 +191,32 @@
 	 * };
 	 * ```
 	 *
+	 * If your editor implementation uses multiple roots, you should pass an object with keys corresponding to the editor
+	 * roots names and values equal to the placeholder that should be set in each root:
+	 *
+	 * ```ts
+	 * MultiRootEditor.create(
+	 * 	// Roots for the editor:
+	 * 	{
+	 * 		header: document.querySelector( '#header' ),
+	 * 		content: document.querySelector( '#content' ),
+	 * 		leftSide: document.querySelector( '#left-side' ),
+	 * 		rightSide: document.querySelector( '#right-side' )
+	 * 	},
+	 * 	// Config:
+	 * 	{
+	 * 		placeholder: {
+	 * 			header: 'Type header...',
+	 * 			content: 'Type content...',
+	 * 			leftSide: 'Type left-side...',
+	 * 			rightSide: 'Type right-side...'
+	 * 		}
+	 * 	}
+	 * )
+	 * .then( ... )
+	 * .catch( ... );
+	 * ```
+	 *
 	 * The placeholder text is displayed as a pseudo–element of an empty paragraph in the editor content.
 	 * The paragraph has the `.ck-placeholder` CSS class and the `data-placeholder` attribute.
 	 *
@@ -237,7 +234,7 @@
 	 *
 	 * See the {@glink features/editor-placeholder "Editor placeholder"} guide for more information and live examples.
 	 */
-	placeholder?: string;
+	placeholder?: string | Record<string, string>;
 
 	/**
 	 * The list of plugins to load.
@@ -477,63 +474,6 @@
 	 */
 	ui?: UiConfig;
 
-<<<<<<< HEAD
-/**
- * Specifies the text displayed in the editor when there is no content (editor is empty). It is intended to
- * help users locate the editor in the application (form) and prompt them to input the content. Work similarly
- * as to the native DOM
- * [`placeholder` attribute](https://developer.mozilla.org/en-US/docs/Web/HTML/Element/input#The_placeholder_attribute)
- * used by inputs.
- *
- * 		ClassicEditor
- * 			.create( document.querySelector( '#editor' ), {
- * 				placeholder: 'Type some text...'
- * 			} )
- * 			.then( ... )
- * 			.catch( ... );
- *
- * If your editor implementation uses multiple roots, you should pass an object with keys corresponding to the editor
- * roots names and values equal to the placeholder that should be set in each root:
- *
- * 		MultiRootEditor.create(
- * 			// Roots for the editor:
- * 			{
- * 				header: document.querySelector( '#header' ),
- * 				content: document.querySelector( '#content' ),
- * 				leftSide: document.querySelector( '#left-side' ),
- * 				rightSide: document.querySelector( '#right-side' )
- * 			},
- * 			// Config:
- * 			{
- * 				placeholder: {
- * 					header: 'Type header...',
- * 					content: 'Type content...',
- * 					leftSide: 'Type left-side...',
- * 					rightSide: 'Type right-side...'
- * 				}
- * 			}
- * 		)
- * 		.then( ... )
- * 		.catch( ... );
- *
- * The placeholder text is displayed as a pseudo–element of an empty paragraph in the editor content.
- * The paragraph has the `.ck-placeholder` CSS class and the `data-placeholder` attribute.
- *
- *		<p data-placeholder="Type some text..." class="ck-placeholder">
- *			::before
- *		</p>
- *
- * **Note**: Placeholder text can also be set using the `placeholder` attribute if a `<textarea>` is passed to
- * the `create()` method, e.g. {@link module:editor-classic/classiceditor~ClassicEditor.create `ClassicEditor.create()`}.
- *
- * **Note**: This configuration has precedence over the value of the `placeholder` attribute of a `<textarea>`
- * element passed to the `create()` method.
- *
- * See the {@glink features/editor-placeholder "Editor placeholder"} guide for more information and live examples.
- *
- * @member {String|Object} module:core/editor/editorconfig~EditorConfig#placeholder
- */
-=======
 	/**
 	 * Enables updating the source element after the editor destroy.
 	 *
@@ -546,7 +486,6 @@
 	 */
 	updateSourceElementOnDestroy?: boolean;
 }
->>>>>>> e6f26070
 
 /**
  * The `config.initialData` option cannot be used together with initial data passed as the first parameter of
@@ -573,24 +512,6 @@
  *
  * See {@link module:core/editor/editorconfig~EditorConfig all editor options}.
  */
-<<<<<<< HEAD
-
-export interface EditorConfig {
-	context?: Context;
-	extraPlugins?: Array<PluginConstructor<Editor>>;
-	initialData?: string | Record<string, string>;
-	language?: string | LanguageConfig;
-	placeholder?: string | Record<string, string>;
-	plugins?: Array<PluginConstructor<Editor> | string>;
-	removePlugins?: Array<PluginConstructor<Editor> | string>;
-	substitutePlugins?: Array<PluginConstructor<Editor>>;
-	toolbar?: ToolbarConfig;
-	ui?: UiConfig;
-	updateSourceElementOnDestroy?: boolean;
-}
-
-=======
->>>>>>> e6f26070
 export interface LanguageConfig {
 
 	/**
