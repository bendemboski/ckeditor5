--- conflicted
+++ resolved
@@ -1,9 +1,5 @@
 /**
-<<<<<<< HEAD
- * @license Copyright (c) 2003-2022, CKSource - Frederico Knabben. All rights reserved.
-=======
  * @license Copyright (c) 2003-2022, CKSource Holding sp. z o.o. All rights reserved.
->>>>>>> e391ddb7
  * For licensing, see LICENSE.md or https://ckeditor.com/legal/ckeditor-oss-license
  */
 
@@ -36,7 +32,6 @@
 export { default as FocusCycler } from './focuscycler';
 
 export { default as IconView } from './icon/iconview';
-export { default as InputView } from './input/inputview';
 export { default as InputTextView } from './inputtext/inputtextview';
 
 export { default as IframeView } from './iframe/iframeview';
