--- conflicted
+++ resolved
@@ -9,28 +9,5 @@
 
 ### Delete:
 
-<<<<<<< HEAD
-1. Click `Start external changes` and quickly select some text in the second paragraph (contextual toolbar should appear).
-2. Check if balloon hide and there is no errors on the browser console.
-=======
-1. Click **Start external changes** then quickly click on the link element to display the Link balloon.
-2. Observe if the balloon remains attached to the target element.
-
-### Link #2
-
-1. Refresh the test page.
-2. Click **Start external changes** then quickly select some text following the place where external changes will appear and press
-the toolbar link button (or `Cmd` + `K`) to display the Link balloon.
-3. Observe if the balloon remains attached to the target selection.
-
-### Image toolbar #1
-
-1. Click **Start external changes** then quickly click on the image element to display the Image toolbar.
-2. Observe if the balloon remains attached to the target element.
-
-### Image toolbar #2
-
-1. Refresh the test page.
-2. Click **Start external changes**, quickly click on the image element then choose the "Image text alternaive" from the toolbar to display the Text Alternative balloon.
-3. Observe if the balloon remains attached to the target element.
->>>>>>> b2d97061
+1. Click **Start external changes** then quickly select some text from th second paragraph (contextual toolbar should appear).
+2. Check if the balloon hides and there are no errors in the browser console.