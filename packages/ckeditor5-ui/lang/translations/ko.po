# Copyright (c) 2003-2024, CKSource Holding sp. z o.o. All rights reserved.
#
#                                     !!! IMPORTANT !!!
#
#         Before you edit this file, please keep in mind that contributing to the project
#                translations is possible ONLY via the Transifex online service.
#
#         To submit your translations, visit https://www.transifex.com/ckeditor/ckeditor5.
#
#                   To learn more, check out the official contributor's guide:
#     https://ckeditor.com/docs/ckeditor5/latest/framework/guides/contributing/contributing.html
#
msgid ""
msgstr ""
"Language-Team: Korean (https://app.transifex.com/ckeditor/teams/11143/ko/)\n"
"Language: ko\n"
"Plural-Forms: nplurals=1; plural=0;\n"
"Content-Type: text/plain; charset=UTF-8\n"

msgctxt "Title of the CKEditor5 editor."
msgid "Rich Text Editor"
msgstr "서식 있는 텍스트 편집기"

msgctxt "Accessible label of the specific editing area belonging to a container with an ARIA application role."
msgid "Editor editing area: %0"
msgstr "편집기 편집 영역: %0"

msgctxt "Label of the block toolbar icon (a block toolbar is displayed next to each paragraph, heading, list item, etc. and contains e.g. block formatting options)"
msgid "Edit block"
msgstr "편집 영역"

msgctxt "First part of the label of the block toolbar icon when functionality of drag and drop is available (a block toolbar is displayed next to each paragraph, heading, list item, etc. and contains e.g. block formatting options)"
msgid "Click to edit block"
msgstr "클릭하여 블록 편집"

msgctxt "Second part of the label of the block toolbar icon when functionality of drag and drop is available (a block toolbar is displayed next to each paragraph, heading, list item, etc. and contains e.g. block formatting options)"
msgid "Drag to move"
msgstr "드래그하여 이동"

msgctxt "Label for a button showing the next thing (tab, page, etc.)."
msgid "Next"
msgstr "다음"

msgctxt "Label for a button showing the previous thing (tab, page, etc.)."
msgid "Previous"
msgstr "이전"

msgctxt "Label used by assistive technologies describing a generic editor toolbar."
msgid "Editor toolbar"
msgstr "편집기 툴바"

msgctxt "Label used by assistive technologies describing a toolbar displayed inside a dropdown."
msgid "Dropdown toolbar"
msgstr "드롭다운 툴바"

msgctxt "Label of a button that applies a black color in color pickers."
msgid "Black"
msgstr "검은색"

msgctxt "Label of a button that applies a dim grey color in color pickers."
msgid "Dim grey"
msgstr "진한 회색"

msgctxt "Label of a button that applies a grey color in color pickers."
msgid "Grey"
msgstr "회색"

msgctxt "Label of a button that applies a light grey color in color pickers."
msgid "Light grey"
msgstr "밝은 회색"

msgctxt "Label of a button that applies a white color in color pickers."
msgid "White"
msgstr "흰색"

msgctxt "Label of a button that applies a red color in color pickers."
msgid "Red"
msgstr "빨간색"

msgctxt "Label of a button that applies a orange color in color pickers."
msgid "Orange"
msgstr "주황색"

msgctxt "Label of a button that applies a yellow color in color pickers."
msgid "Yellow"
msgstr "노랑색"

msgctxt "Label of a button that applies a light green color in color pickers."
msgid "Light green"
msgstr "연한 초록색"

msgctxt "Label of a button that applies a green color in color pickers."
msgid "Green"
msgstr "초록색"

msgctxt "Label of a button that applies a aquamarine color in color pickers."
msgid "Aquamarine"
msgstr "연한 청록색"

msgctxt "Label of a button that applies a turquoise color in color pickers."
msgid "Turquoise"
msgstr "청록색"

msgctxt "Label of a button that applies a light blue color in color pickers."
msgid "Light blue"
msgstr "연한 파랑색"

msgctxt "Label of a button that applies a blue color in color pickers."
msgid "Blue"
msgstr "파랑색"

msgctxt "Label of a button that applies a purple color in color pickers."
msgid "Purple"
msgstr "보라색"

msgctxt "Accessible label of a toolbar that shows up next to the blocks of content (e.g. headings, paragraphs)."
msgid "Editor block content toolbar"
msgstr "편집기 영역 내용 툴바"

msgctxt "Accessible label of a balloon toolbar that shows up right next to the user selection (the caret)."
msgid "Editor contextual toolbar"
msgstr "편집기 문맥 툴바"

msgctxt "Label of an input field for typing colors in the HEX color format."
msgid "HEX"
msgstr "HEX"

msgctxt "The main text of the message shown to the user when given query does not match any results."
msgid "No results found"
msgstr "결과 찾을 수 없음"

msgctxt "The main text of the message shown to the user when no results are available."
msgid "No searchable items"
msgstr "검색 가능한 항목 없음"

msgctxt "A default label of a dialog window displayed on top the editor."
msgid "Editor dialog"
msgstr "편집기 대화상자"

msgctxt "The label and the tooltip for the close button in the dialog header."
msgid "Close"
msgstr "닫기"

msgctxt "Accessibility help dialog assistive technologies label telling users how to exit the dialog."
msgid "Help Contents. To close this dialog press ESC."
msgstr "도움말 내용입니다. 이 대화 상자를 닫으려면 ESC 키를 누르세요."

msgctxt "Accessibility help dialog text explaining what can be found in that dialog."
msgid "Below, you can find a list of keyboard shortcuts that can be used in the editor."
msgstr "편집기에서 사용할 수 있는 키보드 단축키 목록을 아래에서 확인할 수 있습니다."

msgctxt "Accessibility help dialog text displayed next to keystrokes that may require the Fn key on Mac."
msgid "(may require <kbd>Fn</kbd>)"
msgstr "(<kbd>Fn</kbd> 키가 필요할 수 있음)"

msgctxt "The label for the button that opens the Accessibility help dialog from the application menu bar."
msgid "Accessibility"
msgstr "접근성"

msgctxt "Accessibility help dialog title."
msgid "Accessibility help"
msgstr "접근성 도움말"

msgctxt "Assistive technologies label added to each editor editing area informing users about the possibility of opening the accessibility help dialog."
msgid "Press %0 for help."
msgstr "도움말을 보려면 %0 키를 누르세요."

msgctxt "Keystroke description for assistive technologies: keystroke for moving focus out of an active dialog window."
msgid "Move focus in and out of an active dialog window"
msgstr "활성화된 대화 창 안팎으로 포커스 이동"

msgctxt "The label of the top-level application menu bar menu containing buttons and features related to the whole document (e.g. export to PDF, import from Word, etc.)."
msgid "MENU_BAR_MENU_FILE"
msgstr "파일"

msgctxt "The label of the top-level application menu bar menu containing buttons and features related to general editing (e.g. undo, redo, select all, etc.)."
msgid "MENU_BAR_MENU_EDIT"
msgstr "수정"

msgctxt "The label of the top-level application menu bar menu containing buttons and features related to the view of the editor (e.g. show source)."
msgid "MENU_BAR_MENU_VIEW"
msgstr "보기"

msgctxt "The label of the top-level application menu bar menu containing buttons and features that insert content (e.g. insert table, insert image, etc.)."
msgid "MENU_BAR_MENU_INSERT"
msgstr "삽입"

msgctxt "The label of the top-level application menu bar menu containing buttons and features related to content formatting (e.g. bold, font color, heading, etc.)."
msgid "MENU_BAR_MENU_FORMAT"
msgstr "서식"

msgctxt "The label of the top-level application menu bar menu containing various editor tools (e.g. AI assistant, track changes, etc.)."
msgid "MENU_BAR_MENU_TOOLS"
msgstr "도구"

msgctxt "The label of the top-level application menu bar menu containing buttons and features helping users to learn about the editor (e.g. accessibility help)."
msgid "MENU_BAR_MENU_HELP"
msgstr "도움말"

msgctxt "The label of the application menu bar menu containing buttons and features that apply formatting to a text (e.g. bold, italic, etc.)."
msgid "MENU_BAR_MENU_TEXT"
msgstr "텍스트"

msgctxt "The label of the application menu bar menu containing buttons and features that control the font of the edited content (e.g. font size, font color, etc.)."
msgid "MENU_BAR_MENU_FONT"
msgstr "글꼴"

msgctxt "The accessible label of the editor menu bar used by assistive technologies."
msgid "Editor menu bar"
msgstr "편집기 메뉴 표시줄"

msgctxt "An error text displayed when user attempted to enter an color that is not in HEX format."
msgid "Please enter a valid color (e.g. \"ff0000\")."
<<<<<<< HEAD
msgstr ""
=======
msgstr "유효한 색상을 입력해 주세요(예를 들어, \"ff0000\")."
>>>>>>> 930edc69
<|MERGE_RESOLUTION|>--- conflicted
+++ resolved
@@ -211,8 +211,4 @@
 
 msgctxt "An error text displayed when user attempted to enter an color that is not in HEX format."
 msgid "Please enter a valid color (e.g. \"ff0000\")."
-<<<<<<< HEAD
-msgstr ""
-=======
-msgstr "유효한 색상을 입력해 주세요(예를 들어, \"ff0000\")."
->>>>>>> 930edc69
+msgstr "유효한 색상을 입력해 주세요(예를 들어, \"ff0000\")."