--- conflicted
+++ resolved
@@ -22,19 +22,15 @@
     "@ckeditor/ckeditor5-editor-classic": "^24.0.0",
     "@ckeditor/ckeditor5-engine": "^24.0.0",
     "@ckeditor/ckeditor5-enter": "^24.0.0",
+    "@ckeditor/ckeditor5-image": "^24.0.0",
     "@ckeditor/ckeditor5-link": "^24.0.0",
     "@ckeditor/ckeditor5-list": "^24.0.0",
     "@ckeditor/ckeditor5-paragraph": "^24.0.0",
     "@ckeditor/ckeditor5-table": "^24.0.0",
-<<<<<<< HEAD
     "@ckeditor/ckeditor5-theme-lark": "^24.0.0",
     "@ckeditor/ckeditor5-utils": "^24.0.0",
     "webpack": "^4.43.0",
     "webpack-cli": "^3.3.11"
-=======
-    "@ckeditor/ckeditor5-utils": "^24.0.0",
-    "@ckeditor/ckeditor5-image": "^24.0.0"
->>>>>>> 6e40289d
   },
   "engines": {
     "node": ">=12.0.0",
