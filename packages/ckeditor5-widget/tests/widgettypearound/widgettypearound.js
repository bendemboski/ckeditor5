--- conflicted
+++ resolved
@@ -1,9 +1,5 @@
 /**
-<<<<<<< HEAD
- * @license Copyright (c) 2003-2022, CKSource - Frederico Knabben. All rights reserved.
-=======
  * @license Copyright (c) 2003-2022, CKSource Holding sp. z o.o. All rights reserved.
->>>>>>> e391ddb7
  * For licensing, see LICENSE.md or https://ckeditor.com/legal/ckeditor-oss-license
  */
 
@@ -20,14 +16,11 @@
 import { TYPE_AROUND_SELECTION_ATTRIBUTE } from '../../src/widgettypearound/utils';
 import { toWidget } from '../../src/utils';
 
-import testUtils from '@ckeditor/ckeditor5-core/tests/_utils/utils';
 import { setData as setModelData, getData as getModelData } from '@ckeditor/ckeditor5-engine/src/dev-utils/model';
 import { getCode } from '@ckeditor/ckeditor5-utils/src/keyboard';
 
 describe( 'WidgetTypeAround', () => {
 	let element, plugin, editor, editingView, viewDocument, modelRoot, viewRoot;
-
-	testUtils.createSinonSandbox();
 
 	beforeEach( async () => {
 		element = global.document.createElement( 'div' );
@@ -500,6 +493,9 @@
 
 				expect( viewWidget.hasClass( 'ck-widget_type-around_show-fake-caret_before' ) ).to.be.false;
 				expect( viewWidget.hasClass( 'ck-widget_type-around_show-fake-caret_after' ) ).to.be.false;
+
+				sinon.assert.notCalled( eventInfoStub.stop );
+				sinon.assert.notCalled( domEventDataStub.domEvent.preventDefault );
 			} );
 
 			describe( 'selection containing more than a widget', () => {
