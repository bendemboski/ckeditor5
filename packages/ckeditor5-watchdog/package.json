{
  "name": "@ckeditor/ckeditor5-watchdog",
<<<<<<< HEAD
  "version": "38.0.0",
=======
  "version": "38.0.1",
>>>>>>> ac6c495e
  "description": "A watchdog feature for CKEditor 5 editors. It keeps a CKEditor 5 editor instance running.",
  "keywords": [
    "ckeditor",
    "ckeditor5",
    "ckeditor 5",
    "ckeditor5-lib",
    "ckeditor5-dll"
  ],
  "main": "src/index.ts",
  "dependencies": {
    "lodash-es": "^4.17.15"
  },
  "devDependencies": {
<<<<<<< HEAD
    "@ckeditor/ckeditor5-core": "^38.0.0",
    "@ckeditor/ckeditor5-editor-classic": "^38.0.0",
    "@ckeditor/ckeditor5-paragraph": "^38.0.0",
    "@ckeditor/ckeditor5-utils": "^38.0.0",
    "ckeditor5": "^38.0.0",
=======
    "@ckeditor/ckeditor5-core": "^38.0.1",
    "@ckeditor/ckeditor5-editor-classic": "^38.0.1",
    "@ckeditor/ckeditor5-paragraph": "^38.0.1",
    "@ckeditor/ckeditor5-utils": "^38.0.1",
    "ckeditor5": "^38.0.1",
>>>>>>> ac6c495e
    "typescript": "^4.8.4"
  },
  "engines": {
    "node": ">=16.0.0",
    "npm": ">=5.7.1"
  },
  "author": "CKSource (http://cksource.com/)",
  "license": "GPL-2.0-or-later",
  "homepage": "https://ckeditor.com/ckeditor-5",
  "bugs": "https://github.com/ckeditor/ckeditor5/issues",
  "repository": {
    "type": "git",
    "url": "https://github.com/ckeditor/ckeditor5.git",
    "directory": "packages/ckeditor5-watchdog"
  },
  "files": [
    "lang",
    "src/**/*.js",
    "src/**/*.d.ts",
    "theme",
    "ckeditor5-metadata.json",
    "CHANGELOG.md"
  ],
  "scripts": {
    "build": "tsc -p ./tsconfig.json",
    "postversion": "npm run build"
  }
}<|MERGE_RESOLUTION|>--- conflicted
+++ resolved
@@ -1,10 +1,6 @@
 {
   "name": "@ckeditor/ckeditor5-watchdog",
-<<<<<<< HEAD
-  "version": "38.0.0",
-=======
   "version": "38.0.1",
->>>>>>> ac6c495e
   "description": "A watchdog feature for CKEditor 5 editors. It keeps a CKEditor 5 editor instance running.",
   "keywords": [
     "ckeditor",
@@ -18,19 +14,11 @@
     "lodash-es": "^4.17.15"
   },
   "devDependencies": {
-<<<<<<< HEAD
-    "@ckeditor/ckeditor5-core": "^38.0.0",
-    "@ckeditor/ckeditor5-editor-classic": "^38.0.0",
-    "@ckeditor/ckeditor5-paragraph": "^38.0.0",
-    "@ckeditor/ckeditor5-utils": "^38.0.0",
-    "ckeditor5": "^38.0.0",
-=======
     "@ckeditor/ckeditor5-core": "^38.0.1",
     "@ckeditor/ckeditor5-editor-classic": "^38.0.1",
     "@ckeditor/ckeditor5-paragraph": "^38.0.1",
     "@ckeditor/ckeditor5-utils": "^38.0.1",
     "ckeditor5": "^38.0.1",
->>>>>>> ac6c495e
     "typescript": "^4.8.4"
   },
   "engines": {
