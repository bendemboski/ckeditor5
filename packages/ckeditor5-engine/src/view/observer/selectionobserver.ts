--- conflicted
+++ resolved
@@ -241,13 +241,7 @@
 		// Ensure the mutation event will be before selection event on all browsers.
 		this.mutationObserver.flush();
 
-<<<<<<< HEAD
-		const newViewSelection = this.domConverter.domSelectionToView( domSelection! );
-=======
-		// If there were mutations then the view will be re-rendered by the mutation observer and the selection
-		// will be updated, so the selections will equal and the event will not be fired, as expected.
 		const newViewSelection = this.domConverter.domSelectionToView( domSelection );
->>>>>>> 3d01896e
 
 		// Do not convert selection change if the new view selection has no ranges in it.
 		//
