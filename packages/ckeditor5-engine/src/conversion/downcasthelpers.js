--- conflicted
+++ resolved
@@ -966,13 +966,6 @@
 
 		const viewElement = conversionApi.mapper.toViewElement( modelElement );
 
-<<<<<<< HEAD
-		insertMarkerAsAttribute( viewElement, isStart, isBefore, conversionApi, data, viewMarkerData );
-	} else {
-		const viewPosition = conversionApi.mapper.toViewPosition( modelPosition );
-
-		insertMarkerAsElement( viewPosition, isStart, conversionApi, data, viewMarkerData );
-=======
 		// On rare circumstances, the model element could be not mapped to any view element and that would cause an error.
 		// One of those situations is a soft break inside code block.
 		if ( viewElement ) {
@@ -980,7 +973,6 @@
 
 			return;
 		}
->>>>>>> dbc91339
 	}
 
 	const viewPosition = conversionApi.mapper.toViewPosition( modelPosition );
