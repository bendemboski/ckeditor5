/**
 * @license Copyright (c) 2003-2022, CKSource Holding sp. z o.o. All rights reserved.
 * For licensing, see LICENSE.md or https://ckeditor.com/legal/ckeditor-oss-license
 */

/**
 * @module engine/model/schema
 */

import Element from './element';
import Position from './position';
import Range from './range';
import Text from './text';
import TreeWalker from './treewalker';

import type DocumentFragment from './documentfragment';
import type DocumentSelection from './documentselection';
import type Item from './item';
import type Node from './node';
import type Selection from './selection';
import type Writer from './writer';

import { CKEditorError, ObservableMixin } from '@ckeditor/ckeditor5-utils';

/**
 * The model's schema. It defines the allowed and disallowed structures of nodes as well as nodes' attributes.
 * The schema is usually defined by the features and based on them, the editing framework and features
 * make decisions on how to change and process the model.
 *
 * The instance of schema is available in {@link module:engine/model/model~Model#schema `editor.model.schema`}.
 *
 * Read more about the schema in:
 *
 * * The {@glink framework/guides/architecture/editing-engine#schema schema section} of the
 * {@glink framework/guides/architecture/editing-engine Introduction to the Editing engine architecture} guide.
 * * The {@glink framework/guides/deep-dive/schema Schema deep-dive guide}.
 */
export default class Schema extends ObservableMixin() {
	private readonly _sourceDefinitions: Record<string, Array<SchemaItemDefinition>> = {};

	/**
	 * A dictionary containing attribute properties.
	 */
	private readonly _attributeProperties: Record<string, AttributeProperties> = {};
	private _compiledDefinitions?: Record<string, SchemaCompiledItemDefinition> | null;

	/**
	 * Creates a schema instance.
	 */
	constructor() {
		super();

		this.decorate( 'checkChild' );
		this.decorate( 'checkAttribute' );

		this.on( 'checkAttribute', ( evt, args ) => {
			args[ 0 ] = new SchemaContext( args[ 0 ] );
		}, { priority: 'highest' } );

		this.on( 'checkChild', ( evt, args ) => {
			args[ 0 ] = new SchemaContext( args[ 0 ] );
			args[ 1 ] = this.getDefinition( args[ 1 ] );
		}, { priority: 'highest' } );
	}

	/**
	 * Registers a schema item. Can only be called once for every item name.
	 *
	 * ```ts
	 * schema.register( 'paragraph', {
	 * 	inheritAllFrom: '$block'
	 * } );
	 * ```
	 */
	public register( itemName: string, definition?: SchemaItemDefinition ): void {
		if ( this._sourceDefinitions[ itemName ] ) {
			/**
			 * A single item cannot be registered twice in the schema.
			 *
			 * This situation may happen when:
			 *
			 * * Two or more plugins called {@link #register `register()`} with the same name. This will usually mean that
			 * there is a collision between plugins which try to use the same element in the model. Unfortunately,
			 * the only way to solve this is by modifying one of these plugins to use a unique model element name.
			 * * A single plugin was loaded twice. This happens when it is installed by npm/yarn in two versions
			 * and usually means one or more of the following issues:
			 *     * a version mismatch (two of your dependencies require two different versions of this plugin),
			 *     * incorrect imports (this plugin is somehow imported twice in a way which confuses webpack),
			 *     * mess in `node_modules/` (`rm -rf node_modules/` may help).
			 *
			 * **Note:** Check the logged `itemName` to better understand which plugin was duplicated/conflicting.
			 *
			 * @param itemName The name of the model element that is being registered twice.
			 * @error schema-cannot-register-item-twice
			 */
			throw new CKEditorError(
				'schema-cannot-register-item-twice',
				this,
				{
					itemName
				}
			);
		}

		this._sourceDefinitions[ itemName ] = [
			Object.assign( {}, definition )
		];

		this._clearCache();
	}

	/**
	 * Extends a {@link #register registered} item's definition.
	 *
	 * Extending properties such as `allowIn` will add more items to the existing properties,
	 * while redefining properties such as `isBlock` will override the previously defined ones.
	 *
	 * ```ts
	 * schema.register( 'foo', {
	 * 	allowIn: '$root',
	 * 	isBlock: true;
	 * } );
	 * schema.extend( 'foo', {
	 * 	allowIn: 'blockQuote',
	 * 	isBlock: false
	 * } );
	 *
	 * schema.getDefinition( 'foo' );
	 * //	{
	 * //		allowIn: [ '$root', 'blockQuote' ],
	 * // 		isBlock: false
	 * //	}
	 * ```
	 */
	public extend( itemName: string, definition: SchemaItemDefinition ): void {
		if ( !this._sourceDefinitions[ itemName ] ) {
			/**
			 * Cannot extend an item which was not registered yet.
			 *
			 * This error happens when a plugin tries to extend the schema definition of an item which was not
			 * {@link #register registered} yet.
			 *
			 * @param itemName The name of the model element which is being extended.
			 * @error schema-cannot-extend-missing-item
			 */
			throw new CKEditorError( 'schema-cannot-extend-missing-item', this, {
				itemName
			} );
		}

		this._sourceDefinitions[ itemName ].push( Object.assign( {}, definition ) );

		this._clearCache();
	}

	/**
	 * Returns data of all registered items.
	 *
	 * This method should normally be used for reflection purposes (e.g. defining a clone of a certain element,
	 * checking a list of all block elements, etc).
	 * Use specific methods (such as {@link #checkChild `checkChild()`} or {@link #isLimit `isLimit()`})
	 * in other cases.
	 */
	public getDefinitions(): Record<string, SchemaCompiledItemDefinition> {
		if ( !this._compiledDefinitions ) {
			this._compile();
		}

		return this._compiledDefinitions!;
	}

	/**
	 * Returns a definition of the given item or `undefined` if an item is not registered.
	 *
	 * This method should normally be used for reflection purposes (e.g. defining a clone of a certain element,
	 * checking a list of all block elements, etc).
	 * Use specific methods (such as {@link #checkChild `checkChild()`} or {@link #isLimit `isLimit()`})
	 * in other cases.
	 */
	public getDefinition( item: string | Item | DocumentFragment | SchemaContextItem ): SchemaCompiledItemDefinition | undefined {
		let itemName: string;

		if ( typeof item == 'string' ) {
			itemName = item;
		} else if ( 'is' in item && ( item.is( '$text' ) || item.is( '$textProxy' ) ) ) {
			itemName = '$text';
		}
		// Element or module:engine/model/schema~SchemaContextItem.
		else {
			itemName = ( item as any ).name;
		}

		return this.getDefinitions()[ itemName ];
	}

	/**
	 * Returns `true` if the given item is registered in the schema.
	 *
	 * ```ts
	 * schema.isRegistered( 'paragraph' ); // -> true
	 * schema.isRegistered( editor.model.document.getRoot() ); // -> true
	 * schema.isRegistered( 'foo' ); // -> false
	 * ```
	 */
	public isRegistered( item: string | Item | DocumentFragment | SchemaContextItem ): boolean {
		return !!this.getDefinition( item );
	}

	/**
	 * Returns `true` if the given item is defined to be
	 * a block by the {@link module:engine/model/schema~SchemaItemDefinition}'s `isBlock` property.
	 *
	 * ```ts
	 * schema.isBlock( 'paragraph' ); // -> true
	 * schema.isBlock( '$root' ); // -> false
	 *
	 * const paragraphElement = writer.createElement( 'paragraph' );
	 * schema.isBlock( paragraphElement ); // -> true
	 * ```
	 *
	 * See the {@glink framework/guides/deep-dive/schema#block-elements Block elements} section of
	 * the {@glink framework/guides/deep-dive/schema Schema deep-dive guide} for more details.
	 */
	public isBlock( item: string | Item | DocumentFragment | SchemaContextItem ): boolean {
		const def = this.getDefinition( item );

		return !!( def && def.isBlock );
	}

	/**
	 * Returns `true` if the given item should be treated as a limit element.
	 *
	 * It considers an item to be a limit element if its
	 * {@link module:engine/model/schema~SchemaItemDefinition}'s
	 * {@link module:engine/model/schema~SchemaItemDefinition#isLimit `isLimit`} or
	 * {@link module:engine/model/schema~SchemaItemDefinition#isObject `isObject`} property
	 * was set to `true`.
	 *
	 * ```ts
	 * schema.isLimit( 'paragraph' ); // -> false
	 * schema.isLimit( '$root' ); // -> true
	 * schema.isLimit( editor.model.document.getRoot() ); // -> true
	 * schema.isLimit( 'imageBlock' ); // -> true
	 * ```
	 *
	 * See the {@glink framework/guides/deep-dive/schema#limit-elements Limit elements} section of
	 * the {@glink framework/guides/deep-dive/schema Schema deep-dive guide} for more details.
	 */
	public isLimit( item: string | Item | DocumentFragment | SchemaContextItem ): boolean {
		const def = this.getDefinition( item );

		if ( !def ) {
			return false;
		}

		return !!( def.isLimit || def.isObject );
	}

	/**
	 * Returns `true` if the given item should be treated as an object element.
	 *
	 * It considers an item to be an object element if its
	 * {@link module:engine/model/schema~SchemaItemDefinition}'s
	 * {@link module:engine/model/schema~SchemaItemDefinition#isObject `isObject`} property
	 * was set to `true`.
	 *
	 * ```ts
	 * schema.isObject( 'paragraph' ); // -> false
	 * schema.isObject( 'imageBlock' ); // -> true
	 *
	 * const imageElement = writer.createElement( 'imageBlock' );
	 * schema.isObject( imageElement ); // -> true
	 * ```
	 *
	 * See the {@glink framework/guides/deep-dive/schema#object-elements Object elements} section of
	 * the {@glink framework/guides/deep-dive/schema Schema deep-dive guide} for more details.
	 */
	public isObject( item: string | Item | DocumentFragment | SchemaContextItem ): boolean {
		const def = this.getDefinition( item );

		if ( !def ) {
			return false;
		}

		// Note: Check out the implementation of #isLimit(), #isSelectable(), and #isContent()
		// to understand why these three constitute an object.
		return !!( def.isObject || ( def.isLimit && def.isSelectable && def.isContent ) );
	}

	/**
	 * Returns `true` if the given item is defined to be
	 * an inline element by the {@link module:engine/model/schema~SchemaItemDefinition}'s `isInline` property.
	 *
	 * ```ts
	 * schema.isInline( 'paragraph' ); // -> false
	 * schema.isInline( 'softBreak' ); // -> true
	 *
	 * const text = writer.createText( 'foo' );
	 * schema.isInline( text ); // -> true
	 * ```
	 *
	 * See the {@glink framework/guides/deep-dive/schema#inline-elements Inline elements} section of
	 * the {@glink framework/guides/deep-dive/schema Schema deep-dive guide} for more details.
	 */
	public isInline( item: string | Item | DocumentFragment | SchemaContextItem ): boolean {
		const def = this.getDefinition( item );

		return !!( def && def.isInline );
	}

	/**
	 * Returns `true` if the given item is defined to be
	 * a selectable element by the {@link module:engine/model/schema~SchemaItemDefinition}'s `isSelectable` property.
	 *
	 * ```ts
	 * schema.isSelectable( 'paragraph' ); // -> false
	 * schema.isSelectable( 'heading1' ); // -> false
	 * schema.isSelectable( 'imageBlock' ); // -> true
	 * schema.isSelectable( 'tableCell' ); // -> true
	 *
	 * const text = writer.createText( 'foo' );
	 * schema.isSelectable( text ); // -> false
	 * ```
	 *
	 * See the {@glink framework/guides/deep-dive/schema#selectable-elements Selectable elements section} of
	 * the {@glink framework/guides/deep-dive/schema Schema deep-dive guide} for more details.
	 */
	public isSelectable( item: string | Item | DocumentFragment | SchemaContextItem ): boolean {
		const def = this.getDefinition( item );

		if ( !def ) {
			return false;
		}

		return !!( def.isSelectable || def.isObject );
	}

	/**
	 * Returns `true` if the given item is defined to be
	 * a content by the {@link module:engine/model/schema~SchemaItemDefinition}'s `isContent` property.
	 *
	 * ```ts
	 * schema.isContent( 'paragraph' ); // -> false
	 * schema.isContent( 'heading1' ); // -> false
	 * schema.isContent( 'imageBlock' ); // -> true
	 * schema.isContent( 'horizontalLine' ); // -> true
	 *
	 * const text = writer.createText( 'foo' );
	 * schema.isContent( text ); // -> true
	 * ```
	 *
	 * See the {@glink framework/guides/deep-dive/schema#content-elements Content elements section} of
	 * the {@glink framework/guides/deep-dive/schema Schema deep-dive guide} for more details.
	 */
	public isContent( item: string | Item | DocumentFragment | SchemaContextItem ): boolean {
		const def = this.getDefinition( item );

		if ( !def ) {
			return false;
		}

		return !!( def.isContent || def.isObject );
	}

	/**
	 * Checks whether the given node (`child`) can be a child of the given context.
	 *
	 * ```ts
	 * schema.checkChild( model.document.getRoot(), paragraph ); // -> false
	 *
	 * schema.register( 'paragraph', {
	 * 	allowIn: '$root'
	 * } );
	 * schema.checkChild( model.document.getRoot(), paragraph ); // -> true
	 * ```
	 *
	 * Note: When verifying whether the given node can be a child of the given context, the
	 * schema also verifies the entire context &mdash; from its root to its last element. Therefore, it is possible
	 * for `checkChild()` to return `false` even though the context's last element can contain the checked child.
	 * It happens if one of the context's elements does not allow its child.
	 *
	 * @fires checkChild
	 * @param context The context in which the child will be checked.
	 * @param def The child to check.
	 */
	public checkChild( context: SchemaContextDefinition, def: string | Node | DocumentFragment ): boolean {
		// Note: context and child are already normalized here to a SchemaContext and SchemaCompiledItemDefinition.
		if ( !def ) {
			return false;
		}

		return this._checkContextMatch( def as any, context as any );
	}

	/**
	 * Checks whether the given attribute can be applied in the given context (on the last
	 * item of the context).
	 *
	 * ```ts
	 * schema.checkAttribute( textNode, 'bold' ); // -> false
	 *
	 * schema.extend( '$text', {
	 * 	allowAttributes: 'bold'
	 * } );
	 * schema.checkAttribute( textNode, 'bold' ); // -> true
	 * ```
	 *
	 * @fires checkAttribute
	 * @param context The context in which the attribute will be checked.
	 */
	public checkAttribute( context: SchemaContextDefinition, attributeName: string ): boolean {
		const def = this.getDefinition( ( context as any ).last );

		if ( !def ) {
			return false;
		}

		return def.allowAttributes.includes( attributeName );
	}

	/**
	 * Checks whether the given element (`elementToMerge`) can be merged with the specified base element (`positionOrBaseElement`).
	 *
	 * In other words &mdash; whether `elementToMerge`'s children {@link #checkChild are allowed} in the `positionOrBaseElement`.
	 *
	 * This check ensures that elements merged with {@link module:engine/model/writer~Writer#merge `Writer#merge()`}
	 * will be valid.
	 *
	 * Instead of elements, you can pass the instance of the {@link module:engine/model/position~Position} class as the
	 * `positionOrBaseElement`. It means that the elements before and after the position will be checked whether they can be merged.
	 *
	 * @param positionOrBaseElement The position or base element to which the `elementToMerge` will be merged.
	 * @param elementToMerge The element to merge. Required if `positionOrBaseElement` is an element.
	 */
	public checkMerge( positionOrBaseElement: Position | Element, elementToMerge: Element ): boolean {
		if ( positionOrBaseElement instanceof Position ) {
			const nodeBefore = positionOrBaseElement.nodeBefore;
			const nodeAfter = positionOrBaseElement.nodeAfter;

			if ( !( nodeBefore instanceof Element ) ) {
				/**
				 * The node before the merge position must be an element.
				 *
				 * @error schema-check-merge-no-element-before
				 */
				throw new CKEditorError(
					'schema-check-merge-no-element-before',
					this
				);
			}

			if ( !( nodeAfter instanceof Element ) ) {
				/**
				 * The node after the merge position must be an element.
				 *
				 * @error schema-check-merge-no-element-after
				 */
				throw new CKEditorError(
					'schema-check-merge-no-element-after',
					this
				);
			}

			return this.checkMerge( nodeBefore, nodeAfter );
		}

		for ( const child of elementToMerge.getChildren() ) {
			if ( !this.checkChild( positionOrBaseElement, child ) ) {
				return false;
			}
		}

		return true;
	}

	/**
	 * Allows registering a callback to the {@link #checkChild} method calls.
	 *
	 * Callbacks allow you to implement rules which are not otherwise possible to achieve
	 * by using the declarative API of {@link module:engine/model/schema~SchemaItemDefinition}.
	 * For example, by using this method you can disallow elements in specific contexts.
	 *
	 * This method is a shorthand for using the {@link #event:checkChild} event. For even better control,
	 * you can use that event instead.
	 *
	 * Example:
	 *
	 * ```ts
	 * // Disallow heading1 directly inside a blockQuote.
	 * schema.addChildCheck( ( context, childDefinition ) => {
	 * 	if ( context.endsWith( 'blockQuote' ) && childDefinition.name == 'heading1' ) {
	 * 		return false;
	 * 	}
	 * } );
	 * ```
	 *
	 * Which translates to:
	 *
	 * ```ts
	 * schema.on( 'checkChild', ( evt, args ) => {
	 * 	const context = args[ 0 ];
	 * 	const childDefinition = args[ 1 ];
	 *
	 * 	if ( context.endsWith( 'blockQuote' ) && childDefinition && childDefinition.name == 'heading1' ) {
	 * 		// Prevent next listeners from being called.
	 * 		evt.stop();
	 * 		// Set the checkChild()'s return value.
	 * 		evt.return = false;
	 * 	}
	 * }, { priority: 'high' } );
	 * ```
	 *
	 * @param callback The callback to be called. It is called with two parameters:
	 * {@link module:engine/model/schema~SchemaContext} (context) instance and
	 * {@link module:engine/model/schema~SchemaCompiledItemDefinition} (child-to-check definition).
	 * The callback may return `true/false` to override `checkChild()`'s return value. If it does not return
	 * a boolean value, the default algorithm (or other callbacks) will define `checkChild()`'s return value.
	 */
	public addChildCheck( callback: ( ctx: SchemaContextDefinition, def: SchemaCompiledItemDefinition ) => unknown ): void {
		this.on<SchemaCheckChildEvent>( 'checkChild', ( evt, [ ctx, childDef ] ) => {
			// checkChild() was called with a non-registered child.
			// In 99% cases such check should return false, so not to overcomplicate all callbacks
			// don't even execute them.
			if ( !childDef ) {
				return;
			}

			const retValue = callback( ctx, childDef );

			if ( typeof retValue == 'boolean' ) {
				evt.stop();
				evt.return = retValue;
			}
		}, { priority: 'high' } );
	}

	/**
	 * Allows registering a callback to the {@link #checkAttribute} method calls.
	 *
	 * Callbacks allow you to implement rules which are not otherwise possible to achieve
	 * by using the declarative API of {@link module:engine/model/schema~SchemaItemDefinition}.
	 * For example, by using this method you can disallow attribute if node to which it is applied
	 * is contained within some other element (e.g. you want to disallow `bold` on `$text` within `heading1`).
	 *
	 * This method is a shorthand for using the {@link #event:checkAttribute} event. For even better control,
	 * you can use that event instead.
	 *
	 * Example:
	 *
	 * ```ts
	 * // Disallow bold on $text inside heading1.
	 * schema.addAttributeCheck( ( context, attributeName ) => {
	 * 	if ( context.endsWith( 'heading1 $text' ) && attributeName == 'bold' ) {
	 * 		return false;
	 * 	}
	 * } );
	 * ```
	 *
	 * Which translates to:
	 *
	 * ```ts
	 * schema.on( 'checkAttribute', ( evt, args ) => {
	 * 	const context = args[ 0 ];
	 * 	const attributeName = args[ 1 ];
	 *
	 * 	if ( context.endsWith( 'heading1 $text' ) && attributeName == 'bold' ) {
	 * 		// Prevent next listeners from being called.
	 * 		evt.stop();
	 * 		// Set the checkAttribute()'s return value.
	 * 		evt.return = false;
	 * 	}
	 * }, { priority: 'high' } );
	 * ```
	 *
	 * @param callback The callback to be called. It is called with two parameters:
	 * {@link module:engine/model/schema~SchemaContext} (context) instance and attribute name.
	 * The callback may return `true/false` to override `checkAttribute()`'s return value. If it does not return
	 * a boolean value, the default algorithm (or other callbacks) will define `checkAttribute()`'s return value.
	 */
	public addAttributeCheck( callback: ( context: SchemaContextDefinition, attributeName: string ) => unknown ): void {
		this.on<SchemaCheckAttributeEvent>( 'checkAttribute', ( evt, [ ctx, attributeName ] ) => {
			const retValue = callback( ctx, attributeName );

			if ( typeof retValue == 'boolean' ) {
				evt.stop();
				evt.return = retValue;
			}
		}, { priority: 'high' } );
	}

	/**
	 * This method allows assigning additional metadata to the model attributes. For example,
	 * {@link module:engine/model/schema~AttributeProperties `AttributeProperties#isFormatting` property} is
	 * used to mark formatting attributes (like `bold` or `italic`).
	 *
	 * ```ts
	 * // Mark bold as a formatting attribute.
	 * schema.setAttributeProperties( 'bold', {
	 * 	isFormatting: true
	 * } );
	 *
	 * // Override code not to be considered a formatting markup.
	 * schema.setAttributeProperties( 'code', {
	 * 	isFormatting: false
	 * } );
	 * ```
	 *
	 * Properties are not limited to members defined in the
	 * {@link module:engine/model/schema~AttributeProperties `AttributeProperties` type} and you can also use custom properties:
	 *
	 * ```ts
	 * schema.setAttributeProperties( 'blockQuote', {
	 * 	customProperty: 'value'
	 * } );
	 * ```
	 *
	 * Subsequent calls with the same attribute will extend its custom properties:
	 *
	 * ```ts
	 * schema.setAttributeProperties( 'blockQuote', {
	 * 	one: 1
	 * } );
	 *
	 * schema.setAttributeProperties( 'blockQuote', {
	 * 	two: 2
	 * } );
	 *
	 * console.log( schema.getAttributeProperties( 'blockQuote' ) );
	 * // Logs: { one: 1, two: 2 }
	 * ```
	 *
	 * @param attributeName A name of the attribute to receive the properties.
	 * @param properties A dictionary of properties.
	 */
	public setAttributeProperties( attributeName: string, properties: AttributeProperties ): void {
		this._attributeProperties[ attributeName ] = Object.assign( this.getAttributeProperties( attributeName ), properties );
	}

	/**
	 * Returns properties associated with a given model attribute. See {@link #setAttributeProperties `setAttributeProperties()`}.
	 *
	 * @param attributeName A name of the attribute.
	 */
	public getAttributeProperties( attributeName: string ): AttributeProperties {
		return this._attributeProperties[ attributeName ] || {};
	}

	/**
	 * Returns the lowest {@link module:engine/model/schema~Schema#isLimit limit element} containing the entire
	 * selection/range/position or the root otherwise.
	 *
	 * @param selectionOrRangeOrPosition The selection/range/position to check.
	 * @returns The lowest limit element containing the entire `selectionOrRangeOrPosition`.
	 */
	public getLimitElement( selectionOrRangeOrPosition: Selection | DocumentSelection | Range | Position ): Element {
		let element: Element;

		if ( selectionOrRangeOrPosition instanceof Position ) {
			element = selectionOrRangeOrPosition.parent as Element;
		} else {
			const ranges = selectionOrRangeOrPosition instanceof Range ?
				[ selectionOrRangeOrPosition ] :
				Array.from( selectionOrRangeOrPosition.getRanges() );

			// Find the common ancestor for all selection's ranges.
			element = ranges
				.reduce<Element | null>( ( element, range ) => {
					const rangeCommonAncestor = range.getCommonAncestor() as ( Element | null );

					if ( !element ) {
						return rangeCommonAncestor;
					}

					return element.getCommonAncestor( rangeCommonAncestor as Element, { includeSelf: true } ) as Element;
				}, null )!;
		}

		while ( !this.isLimit( element ) ) {
			if ( element.parent ) {
				element = element.parent as Element;
			} else {
				break;
			}
		}

		return element;
	}

	/**
	 * Checks whether the attribute is allowed in selection:
	 *
	 * * if the selection is not collapsed, then checks if the attribute is allowed on any of nodes in that range,
	 * * if the selection is collapsed, then checks if on the selection position there's a text with the
	 * specified attribute allowed.
	 *
	 * @param selection Selection which will be checked.
	 * @param attribute The name of the attribute to check.
	 */
	public checkAttributeInSelection( selection: Selection | DocumentSelection, attribute: string ): boolean {
		if ( selection.isCollapsed ) {
			const firstPosition = selection.getFirstPosition()!;
			const context = [
				...firstPosition.getAncestors() as Array<Element>,
				new Text( '', selection.getAttributes() )
			];

			// Check whether schema allows for a text with the attribute in the selection.
			return this.checkAttribute( context, attribute );
		} else {
			const ranges = selection.getRanges();

			// For all ranges, check nodes in them until you find a node that is allowed to have the attribute.
			for ( const range of ranges ) {
				for ( const value of range ) {
					if ( this.checkAttribute( value.item, attribute ) ) {
						// If we found a node that is allowed to have the attribute, return true.
						return true;
					}
				}
			}
		}

		// If we haven't found such node, return false.
		return false;
	}

	/**
	 * Transforms the given set of ranges into a set of ranges where the given attribute is allowed (and can be applied).
	 *
	 * @param ranges Ranges to be validated.
	 * @param attribute The name of the attribute to check.
	 * @returns Ranges in which the attribute is allowed.
	 */
	public* getValidRanges( ranges: Iterable<Range>, attribute: string ): IterableIterator<Range> {
		ranges = convertToMinimalFlatRanges( ranges );

		for ( const range of ranges ) {
			yield* this._getValidRangesForRange( range, attribute );
		}
	}

	/**
	 * Basing on given `position`, finds and returns a {@link module:engine/model/range~Range range} which is
	 * nearest to that `position` and is a correct range for selection.
	 *
	 * The correct selection range might be collapsed when it is located in a position where the text node can be placed.
	 * Non-collapsed range is returned when selection can be placed around element marked as an "object" in
	 * the {@link module:engine/model/schema~Schema schema}.
	 *
	 * Direction of searching for the nearest correct selection range can be specified as:
	 *
	 * * `both` - searching will be performed in both ways,
	 * * `forward` - searching will be performed only forward,
	 * * `backward` - searching will be performed only backward.
	 *
	 * When valid selection range cannot be found, `null` is returned.
	 *
	 * @param position Reference position where new selection range should be looked for.
	 * @param direction Search direction.
	 * @returns Nearest selection range or `null` if one cannot be found.
	 */
	public getNearestSelectionRange( position: Position, direction: 'both' | 'forward' | 'backward' = 'both' ): Range | null {
		// Return collapsed range if provided position is valid.
		if ( this.checkChild( position, '$text' ) ) {
			return new Range( position );
		}

		let backwardWalker, forwardWalker;

		// Never leave a limit element.
		const limitElement = ( position.getAncestors() as Array<Element> ).reverse().find( item => this.isLimit( item ) ) ||
			position.root as Element;

		if ( direction == 'both' || direction == 'backward' ) {
			backwardWalker = new TreeWalker( {
				boundaries: Range._createIn( limitElement ),
				startPosition: position,
				direction: 'backward'
			} );
		}

		if ( direction == 'both' || direction == 'forward' ) {
			forwardWalker = new TreeWalker( {
				boundaries: Range._createIn( limitElement ),
				startPosition: position
			} );
		}

		for ( const data of combineWalkers( backwardWalker, forwardWalker ) ) {
			const type = ( data.walker == backwardWalker ? 'elementEnd' : 'elementStart' );
			const value = data.value;

			if ( value.type == type && this.isObject( value.item ) ) {
				return Range._createOn( value.item );
			}

			if ( this.checkChild( value.nextPosition, '$text' ) ) {
				return new Range( value.nextPosition );
			}
		}

		return null;
	}

	/**
	 * Tries to find position ancestors that allow to insert a given node.
	 * It starts searching from the given position and goes node by node to the top of the model tree
	 * as long as a {@link module:engine/model/schema~Schema#isLimit limit element}, an
	 * {@link module:engine/model/schema~Schema#isObject object element} or a topmost ancestor is not reached.
	 *
	 * @param position The position that the search will start from.
	 * @param node The node for which an allowed parent should be found or its name.
	 * @returns Allowed parent or null if nothing was found.
	 */
	public findAllowedParent( position: Position, node: Node | string ): Element | null {
		let parent = position.parent as ( Element | null );

		while ( parent ) {
			if ( this.checkChild( parent, node ) ) {
				return parent;
			}

			// Do not split limit elements.
			if ( this.isLimit( parent ) ) {
				return null;
			}

			parent = parent.parent as ( Element | null );
		}

		return null;
	}

	/**
	 * Sets attributes allowed by the schema on a given node.
	 *
	 * @param node A node to set attributes on.
	 * @param attributes Attributes keys and values.
	 * @param writer An instance of the model writer.
	 */
	public setAllowedAttributes(
		node: Node,
		attributes: Record<string, unknown>,
		writer: Writer
	): void {
		const model = writer.model;

		for ( const [ attributeName, attributeValue ] of Object.entries( attributes ) ) {
			if ( model.schema.checkAttribute( node, attributeName ) ) {
				writer.setAttribute( attributeName, attributeValue, node );
			}
		}
	}

	/**
	 * Removes attributes disallowed by the schema.
	 *
	 * @param nodes Nodes that will be filtered.
	 */
	public removeDisallowedAttributes( nodes: Iterable<Node>, writer: Writer ): void {
		for ( const node of nodes ) {
			// When node is a `Text` it has no children, so just filter it out.
			if ( node.is( '$text' ) ) {
				removeDisallowedAttributeFromNode( this, node, writer );
			}
			// In a case of `Element` iterates through positions between nodes inside this element
			// and filter out node before the current position, or position parent when position
			// is at start of an element. Using positions prevent from omitting merged nodes
			// see https://github.com/ckeditor/ckeditor5-engine/issues/1789.
			else {
				const rangeInNode = Range._createIn( node as Element );
				const positionsInRange = rangeInNode.getPositions();

				for ( const position of positionsInRange ) {
					const item = position.nodeBefore || position.parent;

					removeDisallowedAttributeFromNode( this, item as any, writer );
				}
			}
		}
	}

	/**
	 * Gets attributes of a node that have a given property.
	 *
	 * @param node Node to get attributes from.
	 * @param propertyName Name of the property that attribute must have to return it.
	 * @param propertyValue Desired value of the property that we want to check.
	 * When `undefined` attributes will be returned if they have set a given property no matter what the value is. If specified it will
	 * return attributes which given property's value is equal to this parameter.
	 * @returns Object with attributes' names as key and attributes' values as value.
	 */
	public getAttributesWithProperty( node: Node, propertyName: string, propertyValue: unknown ): Record<string, unknown> {
		const attributes: Record<string, unknown> = {};

		for ( const [ attributeName, attributeValue ] of node.getAttributes() ) {
			const attributeProperties = this.getAttributeProperties( attributeName );

			if ( attributeProperties[ propertyName ] === undefined ) {
				continue;
			}

			if ( propertyValue === undefined || propertyValue === attributeProperties[ propertyName ] ) {
				attributes[ attributeName ] = attributeValue;
			}
		}

		return attributes;
	}

	/**
	 * Creates an instance of the schema context.
	 */
	public createContext( context: SchemaContextDefinition ): SchemaContext {
		return new SchemaContext( context );
	}

	private _clearCache(): void {
		this._compiledDefinitions = null;
	}

	private _compile(): void {
		const compiledDefinitions: Record<string, SchemaCompiledItemDefinitionInternal> = {};
		const sourceRules = this._sourceDefinitions;
		const itemNames = Object.keys( sourceRules );

		for ( const itemName of itemNames ) {
			compiledDefinitions[ itemName ] = compileBaseItemRule( sourceRules[ itemName ], itemName );
		}

		for ( const itemName of itemNames ) {
			compileAllowChildren( compiledDefinitions, itemName );
		}

		for ( const itemName of itemNames ) {
			compileAllowContentOf( compiledDefinitions, itemName );
		}

		for ( const itemName of itemNames ) {
			compileAllowWhere( compiledDefinitions, itemName );
		}

		for ( const itemName of itemNames ) {
			compileAllowAttributesOf( compiledDefinitions, itemName );
			compileInheritPropertiesFrom( compiledDefinitions, itemName );
		}

		for ( const itemName of itemNames ) {
			cleanUpAllowIn( compiledDefinitions, itemName );
			setupAllowChildren( compiledDefinitions, itemName );
			cleanUpAllowAttributes( compiledDefinitions, itemName );
		}

		this._compiledDefinitions = compiledDefinitions as any;
	}

	private _checkContextMatch(
		def: SchemaCompiledItemDefinition,
		context: SchemaContext,
		contextItemIndex: number = context.length - 1
	): boolean {
		const contextItem = context.getItem( contextItemIndex );

		if ( def.allowIn.includes( contextItem.name ) ) {
			if ( contextItemIndex == 0 ) {
				return true;
			} else {
				const parentRule = this.getDefinition( contextItem );

				return this._checkContextMatch( parentRule!, context, contextItemIndex - 1 );
			}
		} else {
			return false;
		}
	}

	/**
	 * Takes a flat range and an attribute name. Traverses the range recursively and deeply to find and return all ranges
	 * inside the given range on which the attribute can be applied.
	 *
	 * This is a helper function for {@link ~Schema#getValidRanges}.
	 *
	 * @param range The range to process.
	 * @param attribute The name of the attribute to check.
	 * @returns Ranges in which the attribute is allowed.
	 */
	private* _getValidRangesForRange( range: Range, attribute: string ): Iterable<Range> {
		let start = range.start;
		let end = range.start;

		for ( const item of range.getItems( { shallow: true } ) ) {
			if ( item.is( 'element' ) ) {
				yield* this._getValidRangesForRange( Range._createIn( item ), attribute );
			}

			if ( !this.checkAttribute( item, attribute ) ) {
				if ( !start.isEqual( end ) ) {
					yield new Range( start, end );
				}

				start = Position._createAfter( item );
			}

			end = Position._createAfter( item );
		}

		if ( !start.isEqual( end ) ) {
			yield new Range( start, end );
		}
	}
}

/**
 * Event fired when the {@link #checkChild} method is called. It allows plugging in
 * additional behavior, for example implementing rules which cannot be defined using the declarative
 * {@link module:engine/model/schema~SchemaItemDefinition} interface.
 *
 * **Note:** The {@link #addChildCheck} method is a more handy way to register callbacks. Internally,
 * it registers a listener to this event but comes with a simpler API and it is the recommended choice
 * in most of the cases.
 *
 * The {@link #checkChild} method fires an event because it is
 * {@link module:utils/observablemixin~ObservableMixin#decorate decorated} with it. Thanks to that you can
 * use this event in various ways, but the most important use case is overriding standard behavior of the
 * `checkChild()` method. Let's see a typical listener template:
 *
 * ```ts
 * schema.on( 'checkChild', ( evt, args ) => {
 * 	const context = args[ 0 ];
 * 	const childDefinition = args[ 1 ];
 * }, { priority: 'high' } );
 * ```
 *
 * The listener is added with a `high` priority to be executed before the default method is really called. The `args` callback
 * parameter contains arguments passed to `checkChild( context, child )`. However, the `context` parameter is already
 * normalized to a {@link module:engine/model/schema~SchemaContext} instance and `child` to a
 * {@link module:engine/model/schema~SchemaCompiledItemDefinition} instance, so you do not have to worry about
 * the various ways how `context` and `child` may be passed to `checkChild()`.
 *
 * **Note:** `childDefinition` may be `undefined` if `checkChild()` was called with a non-registered element.
 *
 * So, in order to implement a rule "disallow `heading1` in `blockQuote`", you can add such a listener:
 *
 * ```ts
 * schema.on( 'checkChild', ( evt, args ) => {
 * 	const context = args[ 0 ];
 * 	const childDefinition = args[ 1 ];
 *
 * 	if ( context.endsWith( 'blockQuote' ) && childDefinition && childDefinition.name == 'heading1' ) {
 * 		// Prevent next listeners from being called.
 * 		evt.stop();
 * 		// Set the checkChild()'s return value.
 * 		evt.return = false;
 * 	}
 * }, { priority: 'high' } );
 * ```
 *
 * Allowing elements in specific contexts will be a far less common use case, because it is normally handled by the
 * `allowIn` rule from {@link module:engine/model/schema~SchemaItemDefinition}. But if you have a complex scenario
 * where `listItem` should be allowed only in element `foo` which must be in element `bar`, then this would be the way:
 *
 * ```ts
 * schema.on( 'checkChild', ( evt, args ) => {
 * 	const context = args[ 0 ];
 * 	const childDefinition = args[ 1 ];
 *
 * 	if ( context.endsWith( 'bar foo' ) && childDefinition.name == 'listItem' ) {
 * 		// Prevent next listeners from being called.
 * 		evt.stop();
 * 		// Set the checkChild()'s return value.
 * 		evt.return = true;
 * 	}
 * }, { priority: 'high' } );
 * ```
 *
 * @eventName checkChild
 * @param args The `checkChild()`'s arguments.
 */
export type SchemaCheckChildEvent = {
	name: 'checkChild';
	args: [ [ context: SchemaContext, def: SchemaCompiledItemDefinition ] ];
};

/**
 * Event fired when the {@link #checkAttribute} method is called. It allows plugging in
 * additional behavior, for example implementing rules which cannot be defined using the declarative
 * {@link module:engine/model/schema~SchemaItemDefinition} interface.
 *
 * **Note:** The {@link #addAttributeCheck} method is a more handy way to register callbacks. Internally,
 * it registers a listener to this event but comes with a simpler API and it is the recommended choice
 * in most of the cases.
 *
 * The {@link #checkAttribute} method fires an event because it is
 * {@link module:utils/observablemixin~ObservableMixin#decorate decorated} with it. Thanks to that you can
 * use this event in various ways, but the most important use case is overriding the standard behavior of the
 * `checkAttribute()` method. Let's see a typical listener template:
 *
 * ```ts
 * schema.on( 'checkAttribute', ( evt, args ) => {
 * 	const context = args[ 0 ];
 * 	const attributeName = args[ 1 ];
 * }, { priority: 'high' } );
 * ```
 *
 * The listener is added with a `high` priority to be executed before the default method is really called. The `args` callback
 * parameter contains arguments passed to `checkAttribute( context, attributeName )`. However, the `context` parameter is already
 * normalized to a {@link module:engine/model/schema~SchemaContext} instance, so you do not have to worry about
 * the various ways how `context` may be passed to `checkAttribute()`.
 *
 * So, in order to implement a rule "disallow `bold` in a text which is in a `heading1`, you can add such a listener:
 *
 * ```ts
 * schema.on( 'checkAttribute', ( evt, args ) => {
 * 	const context = args[ 0 ];
 * 	const attributeName = args[ 1 ];
 *
 * 	if ( context.endsWith( 'heading1 $text' ) && attributeName == 'bold' ) {
 * 		// Prevent next listeners from being called.
 * 		evt.stop();
 * 		// Set the checkAttribute()'s return value.
 * 		evt.return = false;
 * 	}
 * }, { priority: 'high' } );
 * ```
 *
 * Allowing attributes in specific contexts will be a far less common use case, because it is normally handled by the
 * `allowAttributes` rule from {@link module:engine/model/schema~SchemaItemDefinition}. But if you have a complex scenario
 * where `bold` should be allowed only in element `foo` which must be in element `bar`, then this would be the way:
 *
 * ```ts
 * schema.on( 'checkAttribute', ( evt, args ) => {
 * 	const context = args[ 0 ];
 * 	const attributeName = args[ 1 ];
 *
 * 	if ( context.endsWith( 'bar foo $text' ) && attributeName == 'bold' ) {
 * 		// Prevent next listeners from being called.
 * 		evt.stop();
 * 		// Set the checkAttribute()'s return value.
 * 		evt.return = true;
 * 	}
 * }, { priority: 'high' } );
 * ```
 *
 * @eventName checkAttribute
 * @param args The `checkAttribute()`'s arguments.
 */
export type SchemaCheckAttributeEvent = {
	name: 'checkAttribute';
	args: [ [ context: SchemaContext, attributeName: string ] ];
};

/**
 * A definition of a {@link module:engine/model/schema~Schema schema} item.
 *
 * You can define the following rules:
 *
 * * {@link ~SchemaItemDefinition#allowIn `allowIn`} &ndash; Defines in which other items this item will be allowed.
 * * {@link ~SchemaItemDefinition#allowChildren `allowChildren`} &ndash; Defines which other items are allowed inside this item.
 * * {@link ~SchemaItemDefinition#allowAttributes `allowAttributes`} &ndash; Defines allowed attributes of the given item.
 * * {@link ~SchemaItemDefinition#allowContentOf `allowContentOf`} &ndash; Inherits "allowed children" from other items.
 * * {@link ~SchemaItemDefinition#allowWhere `allowWhere`} &ndash; Inherits "allowed in" from other items.
 * * {@link ~SchemaItemDefinition#allowAttributesOf `allowAttributesOf`} &ndash; Inherits attributes from other items.
 * * {@link ~SchemaItemDefinition#inheritTypesFrom `inheritTypesFrom`} &ndash; Inherits `is*` properties of other items.
 * * {@link ~SchemaItemDefinition#inheritAllFrom `inheritAllFrom`} &ndash;
 * A shorthand for `allowContentOf`, `allowWhere`, `allowAttributesOf`, `inheritTypesFrom`.
 *
 * # The `is*` properties
 *
 * There are a couple commonly used `is*` properties. Their role is to assign additional semantics to schema items.
 * You can define more properties but you will also need to implement support for them in the existing editor features.
 *
 * * {@link ~SchemaItemDefinition#isBlock `isBlock`} &ndash; Whether this item is paragraph-like.
 * Generally speaking, content is usually made out of blocks like paragraphs, list items, images, headings, etc.
 * * {@link ~SchemaItemDefinition#isInline `isInline`} &ndash; Whether an item is "text-like" and should be treated as an inline node.
 * Examples of inline elements: `$text`, `softBreak` (`<br>`), etc.
 * * {@link ~SchemaItemDefinition#isLimit `isLimit`} &ndash; It can be understood as whether this element
 * should not be split by <kbd>Enter</kbd>. Examples of limit elements: `$root`, table cell, image caption, etc.
 * In other words, all actions that happen inside a limit element are limited to its content.
 * All objects are treated as limit elements, too.
 * * {@link ~SchemaItemDefinition#isObject `isObject`} &ndash; Whether an item is "self-contained" and should be treated as a whole.
 * Examples of object elements: `imageBlock`, `table`, `video`, etc. An object is also a limit, so
 * {@link module:engine/model/schema~Schema#isLimit `isLimit()`} returns `true` for object elements automatically.
 *
 * Read more about the meaning of these types in the
 * {@glink framework/guides/deep-dive/schema#defining-additional-semantics dedicated section of the Schema deep-dive guide}.
 *
 * # Generic items
 *
 * There are several generic items (classes of elements) available: `$root`, `$container`, `$block`, `$blockObject`,
 * `$inlineObject`, and `$text`. They are defined as follows:
 *
 * ```ts
 * schema.register( '$root', {
 * 	isLimit: true
 * } );
 *
 * schema.register( '$container', {
 * 	allowIn: [ '$root', '$container' ]
 * } );
 *
 * schema.register( '$block', {
 * 	allowIn: [ '$root', '$container' ],
 * 	isBlock: true
 * } );
 *
 * schema.register( '$blockObject', {
 * 	allowWhere: '$block',
 * 	isBlock: true,
 * 	isObject: true
 * } );
 *
 * schema.register( '$inlineObject', {
 * 	allowWhere: '$text',
 * 	allowAttributesOf: '$text',
 * 	isInline: true,
 * 	isObject: true
 * } );
 *
 * schema.register( '$text', {
 * 	allowIn: '$block',
 * 	isInline: true,
 * 	isContent: true
 * } );
 * ```
 *
 * They reflect typical editor content that is contained within one root, consists of several blocks
 * (paragraphs, lists items, headings, images) which, in turn, may contain text inside.
 *
 * By inheriting from the generic items you can define new items which will get extended by other editor features.
 * Read more about generic types in the {@glink framework/guides/deep-dive/schema Schema deep-dive guide}.
 *
 * # Example definitions
 *
 * Allow `paragraph` in roots and block quotes:
 *
 * ```ts
 * schema.register( 'paragraph', {
 * 	allowIn: [ '$root', 'blockQuote' ],
 * 	isBlock: true
 * } );
 * ```
 *
 * Allow `paragraph` everywhere where `$block` is allowed (i.e. in `$root`):
 *
 * ```ts
 * schema.register( 'paragraph', {
 * 	allowWhere: '$block',
 * 	isBlock: true
 * } );
 * ```
 *
 * Allow `paragraph` inside a `$root` and allow `$text` as a `paragraph` child:
 *
 * ```ts
 * schema.register( 'paragraph', {
 * 	allowIn: '$root',
 * 	allowChildren: '$text',
 * 	isBlock: true
 * } );
 * ```
 *
 * The previous rule can be written in a shorter form using inheritance:
 *
 * ```ts
 * schema.register( 'paragraph', {
 * 	inheritAllFrom: '$block'
 * } );
 * ```
 *
 * Make `imageBlock` a block object, which is allowed everywhere where `$block` is.
 * Also, allow `src` and `alt` attributes in it:
 *
 * ```ts
 * schema.register( 'imageBlock', {
 * 	inheritAllFrom: '$blockObject',
 * 	allowAttributes: [ 'src', 'alt' ],
 * } );
 * ```
 *
 * Make `caption` allowed in `imageBlock` and make it allow all the content of `$block`s (usually, `$text`).
 * Also, mark it as a limit element so it cannot be split:
 *
 * ```ts
 * schema.register( 'caption', {
 * 	allowIn: 'imageBlock',
 * 	allowContentOf: '$block',
 * 	isLimit: true
 * } );
 * ```
 *
 * Make `listItem` inherit all from `$block` but also allow additional attributes:
 *
 * ```ts
 * schema.register( 'listItem', {
 * 	inheritAllFrom: '$block',
 * 	allowAttributes: [ 'listType', 'listIndent' ]
 * } );
 * ```
 *
 * Which translates to:
 *
 * ```ts
 * schema.register( 'listItem', {
 * 	allowWhere: '$block',
 * 	allowContentOf: '$block',
 * 	allowAttributesOf: '$block',
 * 	inheritTypesFrom: '$block',
 * 	allowAttributes: [ 'listType', 'listIndent' ]
 * } );
 * ```
 *
 * # Tips
 *
 * * Check schema definitions of existing features to see how they are defined.
 * * If you want to publish your feature so other developers can use it, try to use
 * generic items as much as possible.
 * * Keep your model clean. Limit it to the actual data and store information in a normalized way.
 * * Remember about defining the `is*` properties. They do not affect the allowed structures, but they can
 * affect how the editor features treat your elements.
 */
export interface SchemaItemDefinition {

	/**
	 * Defines in which other items this item will be allowed.
	 */
	allowIn?: string | Array<string>;

	/**
	 * Defines which other items are allowed inside this item.
	 */
	allowChildren?: string | Array<string>;

	/**
	 * Defines allowed attributes of the given item.
	 */
	allowAttributes?: string | Array<string>;

	/**
	 * Inherits "allowed children" from other items.
	 */
	allowContentOf?: string | Array<string>;

	/**
	 * Inherits "allowed in" from other items.
	 */
	allowWhere?: string | Array<string>;

	/**
	 * Inherits attributes from other items.
	 */
	allowAttributesOf?: string | Array<string>;

	/**
	 * Inherits `is*` properties of other items.
	 */
	inheritTypesFrom?: string | Array<string>;

	/**
	 * A shorthand for `allowContentOf`, `allowWhere`, `allowAttributesOf`, `inheritTypesFrom`.
	 */
	inheritAllFrom?: string;

	/**
	 * Whether this item is paragraph-like. Generally speaking, content is usually made out of blocks
	 * like paragraphs, list items, images, headings, etc. All these elements are marked as blocks. A block
	 * should not allow another block inside. Note: There is also the `$block` generic item which has `isBlock` set to `true`.
	 * Most block type items will inherit from `$block` (through `inheritAllFrom`).
	 *
	 * Read more about the block elements in the
	 * {@glink framework/guides/deep-dive/schema#block-elements Block elements section} of
	 * the {@glink framework/guides/deep-dive/schema Schema deep-dive guide}.
	 */
	isBlock?: boolean;

	/**
	 * Whether an item is "text-like" and should be treated as an inline node. Examples of inline elements:
	 * `$text`, `softBreak` (`<br>`), etc.
	 *
	 * Read more about the inline elements in the
	 * {@glink framework/guides/deep-dive/schema#inline-elements Inline elements section} of the Schema deep-dive guide.
	 */
	isInline?: boolean;

	/**
	 * It can be understood as whether this element should not be split by <kbd>Enter</kbd>.
	 * Examples of limit elements: `$root`, table cell, image caption, etc. In other words, all actions that happen inside
	 * a limit element are limited to its content.
	 *
	 * Read more about the limit elements in the
	 * {@glink framework/guides/deep-dive/schema#limit-elements Limit elements section} of
	 * the {@glink framework/guides/deep-dive/schema Schema deep-dive guide}.
	 */
	isLimit?: boolean;

	/**
	 * Whether an item is "self-contained" and should be treated as a whole. Examples of object elements:
	 * `imageBlock`, `table`, `video`, etc.
	 *
	 * **Note:** An object is also a limit, so
	 * {@link module:engine/model/schema~Schema#isLimit `isLimit()`} returns `true` for object elements automatically.
	 *
	 * Read more about the object elements in the
	 * {@glink framework/guides/deep-dive/schema#object-elements Object elements section} of the Schema deep-dive guide.
	 */
	isObject?: boolean;

	/**
	 * `true` when an element should be selectable as a whole by the user.
	 * Examples of selectable elements: `imageBlock`, `table`, `tableCell`, etc.
	 *
	 * **Note:** An object is also a selectable element, so
	 * {@link module:engine/model/schema~Schema#isSelectable `isSelectable()`} returns `true` for object elements automatically.
	 *
	 * Read more about selectable elements in the
	 * {@glink framework/guides/deep-dive/schema#selectable-elements Selectable elements section} of
	 * the {@glink framework/guides/deep-dive/schema Schema deep-dive guide}.
	 */
	isSelectable?: boolean;

	/**
	 * An item is a content when it always finds its way to the editor data output regardless of the number and type of its descendants.
	 * Examples of content elements: `$text`, `imageBlock`, `table`, etc. (but not `paragraph`, `heading1` or `tableCell`).
	 *
	 * **Note:** An object is also a content element, so
	 * {@link module:engine/model/schema~Schema#isContent `isContent()`} returns `true` for object elements automatically.
	 *
	 * Read more about content elements in the
	 * {@glink framework/guides/deep-dive/schema#content-elements Content elements section} of
	 * the {@glink framework/guides/deep-dive/schema Schema deep-dive guide}.
	 */
	isContent?: boolean;
}

/**
 * A simplified version of {@link module:engine/model/schema~SchemaItemDefinition} after
 * compilation by the {@link module:engine/model/schema~Schema schema}.
 * Rules fed to the schema by {@link module:engine/model/schema~Schema#register}
 * and {@link module:engine/model/schema~Schema#extend} methods are defined in the
 * {@link module:engine/model/schema~SchemaItemDefinition} format.
 * Later on, they are compiled to `SchemaCompiledItemDefinition` so when you use e.g.
 * the {@link module:engine/model/schema~Schema#getDefinition} method you get the compiled version.
 *
 * The compiled version contains only the following properties:
 *
 * * The `name` property,
 * * The `is*` properties,
 * * The `allowIn` array,
 * * The `allowChildren` array,
 * * The `allowAttributes` array.
 */
export interface SchemaCompiledItemDefinition {
	name: string;
	isBlock: boolean;
	isContent: boolean;
	isInline: boolean;
	isLimit: boolean;
	isObject: boolean;
	isSelectable: boolean;
	allowIn: Array<string>;
	allowChildren: Array<string>;
	allowAttributes: Array<string>;
}

interface SchemaCompiledItemDefinitionInternal {
	name: string;

	isBlock?: boolean;
	isContent?: boolean;
	isInline?: boolean;
	isLimit?: boolean;
	isObject?: boolean;
	isSelectable?: boolean;

	allowIn: Array<string>;
	allowChildren: Array<string>;
	allowAttributes: Array<string>;

	allowAttributesOf?: Array<string>;
	allowContentOf?: Array<string>;
	allowWhere?: Array<string>;
	inheritTypesFrom?: Array<string>;
}

type TypeNames = Array<'isBlock' | 'isContent' | 'isInline' | 'isLimit' | 'isObject' | 'isSelectable'>;

/**
 * A schema context &mdash; a list of ancestors of a given position in the document.
 *
 * Considering such position:
 *
 * ```xml
 * <$root>
 * 	<blockQuote>
 * 		<paragraph>
 * 			^
 * 		</paragraph>
 * 	</blockQuote>
 * </$root>
 * ```
 *
 * The context of this position is its {@link module:engine/model/position~Position#getAncestors lists of ancestors}:
 *
 *		[ rootElement, blockQuoteElement, paragraphElement ]
 *
 * Contexts are used in the {@link module:engine/model/schema~Schema#event:checkChild `Schema#checkChild`} and
 * {@link module:engine/model/schema~Schema#event:checkAttribute `Schema#checkAttribute`} events as a definition
 * of a place in the document where the check occurs. The context instances are created based on the first arguments
 * of the {@link module:engine/model/schema~Schema#checkChild `Schema#checkChild()`} and
 * {@link module:engine/model/schema~Schema#checkAttribute `Schema#checkAttribute()`} methods so when
 * using these methods you need to use {@link module:engine/model/schema~SchemaContextDefinition}s.
 */
export class SchemaContext implements Iterable<SchemaContextItem> {
	private _items!: Array<SchemaContextItem>;

	/**
	 * Creates an instance of the context.
	 */
	constructor( context: SchemaContextDefinition ) {
		if ( context instanceof SchemaContext ) {
			return context;
		}

		let items: Array<string | Item | DocumentFragment>;

		if ( typeof context == 'string' ) {
			items = [ context ];
		} else if ( !Array.isArray( context ) ) {
			// `context` is item or position.
			// Position#getAncestors() doesn't accept any parameters but it works just fine here.
			items = context.getAncestors( { includeSelf: true } );
		} else {
			items = context;
		}

		this._items = items.map( mapContextItem );
	}

	/**
	 * The number of items.
	 */
	public get length(): number {
		return this._items.length;
	}

	/**
	 * The last item (the lowest node).
	 */
	public get last(): SchemaContextItem {
		return this._items[ this._items.length - 1 ]!;
	}

	/**
	 * Iterable interface.
	 *
	 * Iterates over all context items.
	 */
	public [ Symbol.iterator ](): IterableIterator<SchemaContextItem> {
		return this._items[ Symbol.iterator ]();
	}

	/**
	 * Returns a new schema context instance with an additional item.
	 *
	 * Item can be added as:
	 *
	 * ```ts
	 * const context = new SchemaContext( [ '$root' ] );
	 *
	 * // An element.
	 * const fooElement = writer.createElement( 'fooElement' );
	 * const newContext = context.push( fooElement ); // [ '$root', 'fooElement' ]
	 *
	 * // A text node.
	 * const text = writer.createText( 'foobar' );
	 * const newContext = context.push( text ); // [ '$root', '$text' ]
	 *
	 * // A string (element name).
	 * const newContext = context.push( 'barElement' ); // [ '$root', 'barElement' ]
	 * ```
	 *
	 * **Note** {@link module:engine/model/node~Node} that is already in the model tree will be added as the only item
	 * (without ancestors).
	 *
	 * @param item An item that will be added to the current context.
	 * @returns A new schema context instance with an additional item.
	 */
	public push( item: string | Node ): SchemaContext {
		const ctx = new SchemaContext( [ item ] );

		ctx._items = [ ...this._items, ...ctx._items ];

		return ctx;
	}

	/**
	 * Gets an item on the given index.
	 */
	public getItem( index: number ): SchemaContextItem {
		return this._items[ index ];
	}

	/**
	 * Returns the names of items.
	 */
	public* getNames(): IterableIterator<string> {
		yield* this._items.map( item => item.name );
	}

	/**
	 * Checks whether the context ends with the given nodes.
	 *
	 * ```ts
	 * const ctx = new SchemaContext( [ rootElement, paragraphElement, textNode ] );
	 *
	 * ctx.endsWith( '$text' ); // -> true
	 * ctx.endsWith( 'paragraph $text' ); // -> true
	 * ctx.endsWith( '$root' ); // -> false
	 * ctx.endsWith( 'paragraph' ); // -> false
	 * ```
	 */
	public endsWith( query: string ): boolean {
		return Array.from( this.getNames() ).join( ' ' ).endsWith( query );
	}

	/**
	 * Checks whether the context starts with the given nodes.
	 *
	 * ```ts
	 * const ctx = new SchemaContext( [ rootElement, paragraphElement, textNode ] );
	 *
	 * ctx.endsWith( '$root' ); // -> true
	 * ctx.endsWith( '$root paragraph' ); // -> true
	 * ctx.endsWith( '$text' ); // -> false
	 * ctx.endsWith( 'paragraph' ); // -> false
	 * ```
	 */
	public startsWith( query: string ): boolean {
		return Array.from( this.getNames() ).join( ' ' ).startsWith( query );
	}
}

/**
 * The definition of a {@link module:engine/model/schema~SchemaContext schema context}.
 *
 * Contexts can be created in multiple ways:
 *
 * * By defining a **node** – in this cases this node and all its ancestors will be used.
 * * By defining a **position** in the document – in this case all its ancestors will be used.
 * * By defining an **array of nodes** – in this case this array defines the entire context.
 * * By defining a **name of node** - in this case node will be "mocked". It is not recommended because context
 * will be unrealistic (e.g. attributes of these nodes are not specified). However, at times this may be the only
 * way to define the context (e.g. when checking some hypothetical situation).
 * * By defining an **array of node names** (potentially, mixed with real nodes) – The same as **name of node**
 * but it is possible to create a path.
 * * By defining a {@link module:engine/model/schema~SchemaContext} instance - in this case the same instance as provided
 * will be return.
 *
 * Examples of context definitions passed to the {@link module:engine/model/schema~Schema#checkChild `Schema#checkChild()`}
 * method:
 *
 * ```ts
 * // Assuming that we have a $root > blockQuote > paragraph structure, the following code
 * // will check node 'foo' in the following context:
 * // [ rootElement, blockQuoteElement, paragraphElement ]
 * const contextDefinition = paragraphElement;
 * const childToCheck = 'foo';
 * schema.checkChild( contextDefinition, childToCheck );
 *
 * // Also check in [ rootElement, blockQuoteElement, paragraphElement ].
 * schema.checkChild( model.createPositionAt( paragraphElement, 0 ), 'foo' );
 *
 * // Check in [ rootElement, paragraphElement ].
 * schema.checkChild( [ rootElement, paragraphElement ], 'foo' );
 *
 * // Check only fakeParagraphElement.
 * schema.checkChild( 'paragraph', 'foo' );
 *
 * // Check in [ fakeRootElement, fakeBarElement, paragraphElement ].
 * schema.checkChild( [ '$root', 'bar', paragraphElement ], 'foo' );
 * ```
 *
 * All these `checkChild()` calls will fire {@link module:engine/model/schema~Schema#event:checkChild `Schema#checkChild`}
 * events in which `args[ 0 ]` is an instance of the context. Therefore, you can write a listener like this:
 *
 * ```ts
 * schema.on( 'checkChild', ( evt, args ) => {
 * 	const ctx = args[ 0 ];
 *
 * 	console.log( Array.from( ctx.getNames() ) );
 * } );
 * ```
 *
 * Which will log the following:
 *
 * ```ts
 * [ '$root', 'blockQuote', 'paragraph' ]
 * [ '$root', 'paragraph' ]
 * [ '$root', 'bar', 'paragraph' ]
 * ```
 *
 * Note: When using the {@link module:engine/model/schema~Schema#checkAttribute `Schema#checkAttribute()`} method
 * you may want to check whether a text node may have an attribute. A {@link module:engine/model/text~Text} is a
 * correct way to define a context so you can do this:
 *
 * ```ts
 * schema.checkAttribute( textNode, 'bold' );
 * ```
 *
 * But sometimes you want to check whether a text at a given position might've had some attribute,
 * in which case you can create a context by mixing in an array of elements with a `'$text'` string:
 *
 * ```ts
 * // Check in [ rootElement, paragraphElement, textNode ].
 * schema.checkChild( [ ...positionInParagraph.getAncestors(), '$text' ], 'bold' );
 * ```
 */
export type SchemaContextDefinition = Item | Position | SchemaContext | string | Array<string | Item>;

/**
 * An item of the {@link module:engine/model/schema~SchemaContext schema context}.
 *
 * It contains 3 properties:
 *
 * * `name` – the name of this item,
 * * `* getAttributeKeys()` – a generator of keys of item attributes,
 * * `getAttribute( keyName )` – a method to get attribute values.
 *
 * The context item interface is a highly simplified version of {@link module:engine/model/node~Node} and its role
 * is to expose only the information which schema checks are able to provide (which is the name of the node and
 * node's attributes).
 *
 * ```ts
 * schema.on( 'checkChild', ( evt, args ) => {
 * 	const ctx = args[ 0 ];
 * 	const firstItem = ctx.getItem( 0 );
 *
 * 	console.log( firstItem.name ); // -> '$root'
 * 	console.log( firstItem.getAttribute( 'foo' ) ); // -> 'bar'
 * 	console.log( Array.from( firstItem.getAttributeKeys() ) ); // -> [ 'foo', 'faa' ]
 * } );
 * ```
 */
<<<<<<< HEAD

export interface SchemaContextItem {
=======
interface SchemaContextItem {
>>>>>>> 9132ed81
	name: string;
	getAttributeKeys(): Generator<string>;
	getAttribute( keyName: string ): unknown;
}

/**
 * A structure containing additional metadata describing the attribute.
 *
 * See {@link module:engine/model/schema~Schema#setAttributeProperties `Schema#setAttributeProperties()`} for usage examples.
 */
export interface AttributeProperties {

	/**
	 * Indicates that the attribute should be considered as a visual formatting, like `bold`, `italic` or
	 * `fontSize` rather than semantic attribute (such as `src`, `listType`, etc.). For example, it is used by the "Remove format" feature.
	 */
	isFormatting?: boolean;

	/**
	 * Indicates that given text attribute should be copied to the next block when enter is pressed.
	 */
	copyOnEnter?: boolean;

	[ name: string ]: unknown;
}

function compileBaseItemRule( sourceItemRules: Array<SchemaItemDefinition>, itemName: string ): SchemaCompiledItemDefinitionInternal {
	const itemRule = {
		name: itemName,

		allowIn: [],
		allowContentOf: [],
		allowWhere: [],

		allowAttributes: [],
		allowAttributesOf: [],

		allowChildren: [],

		inheritTypesFrom: []
	};

	copyTypes( sourceItemRules, itemRule );

	copyProperty( sourceItemRules, itemRule, 'allowIn' );
	copyProperty( sourceItemRules, itemRule, 'allowContentOf' );
	copyProperty( sourceItemRules, itemRule, 'allowWhere' );

	copyProperty( sourceItemRules, itemRule, 'allowAttributes' );
	copyProperty( sourceItemRules, itemRule, 'allowAttributesOf' );

	copyProperty( sourceItemRules, itemRule, 'allowChildren' );

	copyProperty( sourceItemRules, itemRule, 'inheritTypesFrom' );

	makeInheritAllWork( sourceItemRules, itemRule );

	return itemRule;
}

function compileAllowChildren(
	compiledDefinitions: Record<string, SchemaCompiledItemDefinitionInternal>,
	itemName: string
) {
	const item = compiledDefinitions[ itemName ];

	for ( const allowChildrenItem of item.allowChildren ) {
		const allowedChildren = compiledDefinitions[ allowChildrenItem ];

		// The allowChildren property may point to an unregistered element.
		if ( !allowedChildren ) {
			continue;
		}

		allowedChildren.allowIn.push( itemName );
	}

	// The allowIn property already includes correct items, reset the allowChildren property
	// to avoid duplicates later when setting up compilation results.
	item.allowChildren.length = 0;
}

function compileAllowContentOf(
	compiledDefinitions: Record<string, SchemaCompiledItemDefinitionInternal>,
	itemName: string
) {
	for ( const allowContentOfItemName of compiledDefinitions[ itemName ].allowContentOf! ) {
		// The allowContentOf property may point to an unregistered element.
		if ( compiledDefinitions[ allowContentOfItemName ] ) {
			const allowedChildren = getAllowedChildren( compiledDefinitions, allowContentOfItemName );

			allowedChildren.forEach( allowedItem => {
				allowedItem.allowIn.push( itemName );
			} );
		}
	}

	delete compiledDefinitions[ itemName ].allowContentOf;
}

function compileAllowWhere(
	compiledDefinitions: Record<string, SchemaCompiledItemDefinitionInternal>,
	itemName: string
) {
	for ( const allowWhereItemName of compiledDefinitions[ itemName ].allowWhere! ) {
		const inheritFrom = compiledDefinitions[ allowWhereItemName ];

		// The allowWhere property may point to an unregistered element.
		if ( inheritFrom ) {
			const allowedIn = inheritFrom.allowIn;

			compiledDefinitions[ itemName ].allowIn.push( ...allowedIn );
		}
	}

	delete compiledDefinitions[ itemName ].allowWhere;
}

function compileAllowAttributesOf(
	compiledDefinitions: Record<string, SchemaCompiledItemDefinitionInternal>,
	itemName: string
) {
	for ( const allowAttributeOfItem of compiledDefinitions[ itemName ].allowAttributesOf! ) {
		const inheritFrom = compiledDefinitions[ allowAttributeOfItem ];

		if ( inheritFrom ) {
			const inheritAttributes = inheritFrom.allowAttributes;

			compiledDefinitions[ itemName ].allowAttributes.push( ...inheritAttributes );
		}
	}

	delete compiledDefinitions[ itemName ].allowAttributesOf;
}

function compileInheritPropertiesFrom(
	compiledDefinitions: Record<string, SchemaCompiledItemDefinitionInternal>,
	itemName: string
) {
	const item = compiledDefinitions[ itemName ];

	for ( const inheritPropertiesOfItem of item.inheritTypesFrom! ) {
		const inheritFrom = compiledDefinitions[ inheritPropertiesOfItem ];

		if ( inheritFrom ) {
			const typeNames = Object.keys( inheritFrom ).filter( name => name.startsWith( 'is' ) ) as TypeNames;

			for ( const name of typeNames ) {
				if ( !( name in item ) ) {
					item[ name ] = inheritFrom[ name ];
				}
			}
		}
	}

	delete item.inheritTypesFrom;
}

// Remove items which weren't registered (because it may break some checks or we'd need to complicate them).
// Make sure allowIn doesn't contain repeated values.
function cleanUpAllowIn(
	compiledDefinitions: Record<string, SchemaCompiledItemDefinitionInternal>,
	itemName: string
) {
	const itemRule = compiledDefinitions[ itemName ];
	const existingItems = itemRule.allowIn.filter( itemToCheck => compiledDefinitions[ itemToCheck ] );

	itemRule.allowIn = Array.from( new Set( existingItems ) );
}

// Setup allowChildren items based on allowIn.
function setupAllowChildren(
	compiledDefinitions: Record<string, SchemaCompiledItemDefinitionInternal>,
	itemName: string
) {
	const itemRule = compiledDefinitions[ itemName ];

	for ( const allowedParentItemName of itemRule.allowIn ) {
		const allowedParentItem = compiledDefinitions[ allowedParentItemName ];

		allowedParentItem.allowChildren.push( itemName );
	}
}

function cleanUpAllowAttributes(
	compiledDefinitions: Record<string, SchemaCompiledItemDefinitionInternal>,
	itemName: string
) {
	const itemRule = compiledDefinitions[ itemName ];

	itemRule.allowAttributes = Array.from( new Set( itemRule.allowAttributes ) );
}

function copyTypes( sourceItemRules: Array<SchemaItemDefinition>, itemRule: SchemaCompiledItemDefinitionInternal ) {
	for ( const sourceItemRule of sourceItemRules ) {
		const typeNames = Object.keys( sourceItemRule ).filter( name => name.startsWith( 'is' ) ) as TypeNames;

		for ( const name of typeNames ) {
			itemRule[ name ] = !!sourceItemRule[ name ];
		}
	}
}

function copyProperty(
	sourceItemRules: Array<SchemaItemDefinition>,
	itemRule: SchemaCompiledItemDefinitionInternal,
	propertyName: 'allowIn' |
		'allowContentOf' |
		'allowWhere' |
		'allowAttributes' |
		'allowAttributesOf' |
		'allowChildren' |
		'inheritTypesFrom'
) {
	for ( const sourceItemRule of sourceItemRules ) {
		const value = sourceItemRule[ propertyName ];

		if ( typeof value == 'string' ) {
			itemRule[ propertyName ]!.push( value );
		} else if ( Array.isArray( value ) ) {
			itemRule[ propertyName ]!.push( ...value );
		}
	}
}

function makeInheritAllWork( sourceItemRules: Array<SchemaItemDefinition>, itemRule: SchemaCompiledItemDefinitionInternal ) {
	for ( const sourceItemRule of sourceItemRules ) {
		const inheritFrom = sourceItemRule.inheritAllFrom;

		if ( inheritFrom ) {
			itemRule.allowContentOf!.push( inheritFrom );
			itemRule.allowWhere!.push( inheritFrom );
			itemRule.allowAttributesOf!.push( inheritFrom );
			itemRule.inheritTypesFrom!.push( inheritFrom );
		}
	}
}

function getAllowedChildren( compiledDefinitions: Record<string, SchemaCompiledItemDefinitionInternal>, itemName: string ) {
	const itemRule = compiledDefinitions[ itemName ];

	return getValues( compiledDefinitions ).filter( def => def.allowIn.includes( itemRule.name ) );
}

function getValues( obj: Record<string, SchemaCompiledItemDefinitionInternal> ) {
	return Object.keys( obj ).map( key => obj[ key ] );
}

function mapContextItem( ctxItem: string | Item | DocumentFragment ): SchemaContextItem {
	if ( typeof ctxItem == 'string' || ctxItem.is( 'documentFragment' ) ) {
		return {
			name: typeof ctxItem == 'string' ? ctxItem : '$documentFragment',

			* getAttributeKeys() {},

			getAttribute() {}
		};
	} else {
		return {
			// '$text' means text nodes and text proxies.
			name: ctxItem.is( 'element' ) ? ctxItem.name : '$text',

			* getAttributeKeys() {
				yield* ctxItem.getAttributeKeys();
			},

			getAttribute( key ) {
				return ctxItem.getAttribute( key );
			}
		};
	}
}

/**
 * Generator function returning values from provided walkers, switching between them at each iteration. If only one walker
 * is provided it will return data only from that walker.
 *
 * @param backward Walker iterating in backward direction.
 * @param forward Walker iterating in forward direction.
 * @returns Object returned at each iteration contains `value` and `walker` (informing which walker returned
 * given value) fields.
 */
function* combineWalkers( backward: TreeWalker | undefined, forward: TreeWalker | undefined ) {
	let done = false;

	while ( !done ) {
		done = true;

		if ( backward ) {
			const step = backward.next();

			if ( !step.done ) {
				done = false;
				yield {
					walker: backward,
					value: step.value
				};
			}
		}

		if ( forward ) {
			const step = forward.next();

			if ( !step.done ) {
				done = false;
				yield {
					walker: forward,
					value: step.value
				};
			}
		}
	}
}

/**
 * Takes an array of non-intersecting ranges. For each of them gets minimal flat ranges covering that range and returns
 * all those minimal flat ranges.
 *
 * @param ranges Ranges to process.
 * @returns Minimal flat ranges of given `ranges`.
 */
function* convertToMinimalFlatRanges( ranges: Iterable<Range> ): Iterable<Range> {
	for ( const range of ranges ) {
		yield* range.getMinimalFlatRanges();
	}
}

function removeDisallowedAttributeFromNode( schema: Schema, node: Node, writer: Writer ) {
	for ( const attribute of node.getAttributeKeys() ) {
		if ( !schema.checkAttribute( node, attribute ) ) {
			writer.removeAttribute( attribute, node );
		}
	}
}<|MERGE_RESOLUTION|>--- conflicted
+++ resolved
@@ -1740,12 +1740,7 @@
  * } );
  * ```
  */
-<<<<<<< HEAD
-
 export interface SchemaContextItem {
-=======
-interface SchemaContextItem {
->>>>>>> 9132ed81
 	name: string;
 	getAttributeKeys(): Generator<string>;
 	getAttribute( keyName: string ): unknown;
