/**
 * @license Copyright (c) 2003-2020, CKSource - Frederico Knabben. All rights reserved.
 * For licensing, see LICENSE.md or https://ckeditor.com/legal/ckeditor-oss-license
 */

/**
 * @module engine/model/position
 */

import TreeWalker from './treewalker';
import compareArrays from '@ckeditor/ckeditor5-utils/src/comparearrays';
import CKEditorError from '@ckeditor/ckeditor5-utils/src/ckeditorerror';
<<<<<<< HEAD
import Text from './text';
=======
import { last } from 'lodash-es';
>>>>>>> 200e7680

// To check if component is loaded more than once.
import '@ckeditor/ckeditor5-utils/src/version';

/**
 * Represents a position in the model tree.
 *
 * A position is represented by its {@link module:engine/model/position~Position#root} and
 * a {@link module:engine/model/position~Position#path} in that root.
 *
 * You can create position instances via its constructor or the `createPosition*()` factory methods of
 * {@link module:engine/model/model~Model} and {@link module:engine/model/writer~Writer}.
 *
 * **Note:** Position is based on offsets, not indexes. This means that a position between two text nodes
 * `foo` and `bar` has offset `3`, not `1`. See {@link module:engine/model/position~Position#path} for more information.
 *
 * Since a position in the model is represented by a {@link module:engine/model/position~Position#root position root} and
 * {@link module:engine/model/position~Position#path position path} it is possible to create positions placed in non-existing places.
 * This requirement is important for operational transformation algorithms.
 *
 * Also, {@link module:engine/model/operation/operation~Operation operations}
 * kept in the {@link module:engine/model/document~Document#history document history}
 * are storing positions (and ranges) which were correct when those operations were applied, but may not be correct
 * after the document has changed.
 *
 * When changes are applied to the model, it may also happen that {@link module:engine/model/position~Position#parent position parent}
 * will change even if position path has not changed. Keep in mind, that if a position leads to non-existing element,
 * {@link module:engine/model/position~Position#parent} and some other properties and methods will throw errors.
 *
 * In most cases, position with wrong path is caused by an error in code, but it is sometimes needed, as described above.
 */
export default class Position {
	/**
	 * Creates a position.
	 *
	 * @param {module:engine/model/element~Element|module:engine/model/documentfragment~DocumentFragment} root Root of the position.
	 * @param {Array.<Number>} path Position path. See {@link module:engine/model/position~Position#path}.
	 * @param {module:engine/model/position~PositionStickiness} [stickiness='toNone'] Position stickiness.
	 * See {@link module:engine/model/position~PositionStickiness}.
	 */
	constructor( root, path, stickiness = 'toNone' ) {
		if ( !root.is( 'element' ) && !root.is( 'documentFragment' ) ) {
			/**
			 * Position root is invalid.
			 *
			 * Positions can only be anchored in elements or document fragments.
			 *
			 * @error model-position-root-invalid
			 */
			throw new CKEditorError(
				'model-position-root-invalid: Position root invalid.',
				root
			);
		}

		if ( !( path instanceof Array ) || path.length === 0 ) {
			/**
			 * Position path must be an array with at least one item.
			 *
			 * @error model-position-path-incorrect-format
			 * @param path
			 */
			throw new CKEditorError(
				'model-position-path-incorrect-format: Position path must be an array with at least one item.',
				root,
				{ path }
			);
		}

		// Normalize the root and path when element (not root) is passed.
		path = concatenatePaths( root.getPath(), path );
		root = root.root;

		/**
		 * Root of the position path.
		 *
		 * @readonly
		 * @member {module:engine/model/element~Element|module:engine/model/documentfragment~DocumentFragment}
		 * module:engine/model/position~Position#root
		 */
		this.root = root;

		/**
		 * Position of the node in the tree. **Path contains offsets, not indexes.**
		 *
		 * Position can be placed before, after or in a {@link module:engine/model/node~Node node} if that node has
		 * {@link module:engine/model/node~Node#offsetSize} greater than `1`. Items in position path are
		 * {@link module:engine/model/node~Node#startOffset starting offsets} of position ancestors, starting from direct root children,
		 * down to the position offset in it's parent.
		 *
		 *		 ROOT
		 *		  |- P            before: [ 0 ]         after: [ 1 ]
		 *		  |- UL           before: [ 1 ]         after: [ 2 ]
		 *		     |- LI        before: [ 1, 0 ]      after: [ 1, 1 ]
		 *		     |  |- foo    before: [ 1, 0, 0 ]   after: [ 1, 0, 3 ]
		 *		     |- LI        before: [ 1, 1 ]      after: [ 1, 2 ]
		 *		        |- bar    before: [ 1, 1, 0 ]   after: [ 1, 1, 3 ]
		 *
		 * `foo` and `bar` are representing {@link module:engine/model/text~Text text nodes}. Since text nodes has offset size
		 * greater than `1` you can place position offset between their start and end:
		 *
		 *		 ROOT
		 *		  |- P
		 *		  |- UL
		 *		     |- LI
		 *		     |  |- f^o|o  ^ has path: [ 1, 0, 1 ]   | has path: [ 1, 0, 2 ]
		 *		     |- LI
		 *		        |- b^a|r  ^ has path: [ 1, 1, 1 ]   | has path: [ 1, 1, 2 ]
		 *
		 * @readonly
		 * @member {Array.<Number>} module:engine/model/position~Position#path
		 */
		this.path = path;

		/**
		 * Position stickiness. See {@link module:engine/model/position~PositionStickiness}.
		 *
		 * @member {module:engine/model/position~PositionStickiness} module:engine/model/position~Position#stickiness
		 */
		this.stickiness = stickiness;
	}

	/**
	 * Offset at which this position is located in its {@link module:engine/model/position~Position#parent parent}. It is equal
	 * to the last item in position {@link module:engine/model/position~Position#path path}.
	 *
	 * @type {Number}
	 */
	get offset() {
		return this.path[ this.path.length - 1 ];
	}

	/**
	 * @param {Number} newOffset
	 */
	set offset( newOffset ) {
		this.path[ this.path.length - 1 ] = newOffset;
	}

	/**
	 * Parent element of this position.
	 *
	 * Keep in mind that `parent` value is calculated when the property is accessed.
	 * If {@link module:engine/model/position~Position#path position path}
	 * leads to a non-existing element, `parent` property will throw error.
	 *
	 * Also it is a good idea to cache `parent` property if it is used frequently in an algorithm (i.e. in a long loop).
	 *
	 * @readonly
	 * @type {module:engine/model/element~Element|module:engine/model/documentfragment~DocumentFragment}
	 */
	get parent() {
		let parent = this.root;

		for ( let i = 0; i < this.path.length - 1; i++ ) {
			parent = parent.getChild( parent.offsetToIndex( this.path[ i ] ) );

			if ( !parent ) {
				throw new CKEditorError( 'model-position-path-incorrect: The position\'s path is incorrect.', this, { position: this } );
			}
		}

		if ( parent.is( 'text' ) ) {
			/**
			 * The position's path is incorrect. This means that a position does not point to
			 * a correct place in the tree and hence, some of its methods and getters cannot work correctly.
			 *
			 * **Note**: Unlike DOM and view positions, in the model, the
			 * {@link module:engine/model/position~Position#parent position's parent} is always an element or a document fragment.
			 * The last offset in the {@link module:engine/model/position~Position#path position's path} is the point in this element where
			 * this position points.
			 *
			 * Read more about model positions and offsets in
			 * the {@glink framework/guides/architecture/editing-engine#indexes-and-offsets Editing engine architecture guide}.
			 *
			 * @error position-incorrect-path
			 * @param {module:engine/model/position~Position} position The incorrect position.
			 */
			throw new CKEditorError( 'model-position-path-incorrect: The position\'s path is incorrect.', this, { position: this } );
		}

		return parent;
	}

	/**
	 * Position {@link module:engine/model/position~Position#offset offset} converted to an index in position's parent node. It is
	 * equal to the {@link module:engine/model/node~Node#index index} of a node after this position. If position is placed
	 * in text node, position index is equal to the index of that text node.
	 *
	 * @readonly
	 * @type {Number}
	 */
	get index() {
		return this.parent.offsetToIndex( this.offset );
	}

	/**
	 * Returns {@link module:engine/model/text~Text text node} instance in which this position is placed or `null` if this
	 * position is not in a text node.
	 *
	 * @readonly
	 * @type {module:engine/model/text~Text|null}
	 */
	get textNode() {
		return getTextNode( this, this.parent );
	}

	/**
	 * Node directly after this position or `null` if this position is in text node.
	 *
	 * @readonly
	 * @type {module:engine/model/node~Node|null}
	 */
	get nodeAfter() {
		// Cache parent and reuse for performance reasons. This also means that we cannot use the #index property.
		// See #6579.
		const parent = this.parent;
		const textNode = getTextNode( this, parent );

		if ( textNode !== null ) {
			return null;
		}

		return parent.getChild( parent.offsetToIndex( this.offset ) );
	}

	/**
	 * Node directly before this position or `null` if this position is in text node.
	 *
	 * @readonly
	 * @type {module:engine/model/node~Node|null}
	 */
	get nodeBefore() {
		// Cache parent and reuse for performance reasons. This also means that we cannot use the #index property.
		// See #6579.
		const parent = this.parent;
		const textNode = getTextNode( this, parent );

		if ( textNode !== null ) {
			return null;
		}

		return parent.getChild( parent.offsetToIndex( this.offset ) - 1 );
	}

	/**
	 * Is `true` if position is at the beginning of its {@link module:engine/model/position~Position#parent parent}, `false` otherwise.
	 *
	 * @readonly
	 * @type {Boolean}
	 */
	get isAtStart() {
		return this.offset === 0;
	}

	/**
	 * Is `true` if position is at the end of its {@link module:engine/model/position~Position#parent parent}, `false` otherwise.
	 *
	 * @readonly
	 * @type {Boolean}
	 */
	get isAtEnd() {
		return this.offset == this.parent.maxOffset;
	}

	/**
	 * Checks whether this position is before or after given position.
	 *
	 * This method is safe to use it on non-existing positions (for example during operational transformation).
	 *
	 * @param {module:engine/model/position~Position} otherPosition Position to compare with.
	 * @returns {module:engine/model/position~PositionRelation}
	 */
	compareWith( otherPosition ) {
		if ( this.root != otherPosition.root ) {
			return 'different';
		}

		const result = compareArrays( this.path, otherPosition.path );

		switch ( result ) {
			case 'same':
				return 'same';

			case 'prefix':
				return 'before';

			case 'extension':
				return 'after';

			default:
				return this.path[ result ] < otherPosition.path[ result ] ? 'before' : 'after';
		}
	}

	/**
	 * Gets the farthest position which matches the callback using
	 * {@link module:engine/model/treewalker~TreeWalker TreeWalker}.
	 *
	 * For example:
	 *
	 * 		getLastMatchingPosition( value => value.type == 'text' );
	 * 		// <paragraph>[]foo</paragraph> -> <paragraph>foo[]</paragraph>
	 *
	 * 		getLastMatchingPosition( value => value.type == 'text', { direction: 'backward' } );
	 * 		// <paragraph>foo[]</paragraph> -> <paragraph>[]foo</paragraph>
	 *
	 * 		getLastMatchingPosition( value => false );
	 * 		// Do not move the position.
	 *
	 * @param {Function} skip Callback function. Gets {@link module:engine/model/treewalker~TreeWalkerValue} and should
	 * return `true` if the value should be skipped or `false` if not.
	 * @param {Object} options Object with configuration options. See {@link module:engine/model/treewalker~TreeWalker}.
	 *
	 * @returns {module:engine/model/position~Position} The position after the last item which matches the `skip` callback test.
	 */
	getLastMatchingPosition( skip, options = {} ) {
		options.startPosition = this;

		const treeWalker = new TreeWalker( options );
		treeWalker.skip( skip );

		return treeWalker.position;
	}

	/**
	 * Returns a path to this position's parent. Parent path is equal to position {@link module:engine/model/position~Position#path path}
	 * but without the last item.
	 *
	 * This method is safe to use it on non-existing positions (for example during operational transformation).
	 *
	 * @returns {Array.<Number>} Path to the parent.
	 */
	getParentPath() {
		return this.path.slice( 0, -1 );
	}

	/**
	 * Returns ancestors array of this position, that is this position's parent and its ancestors.
	 *
	 * @returns {Array.<module:engine/model/item~Item>} Array with ancestors.
	 */
	getAncestors() {
		const parent = this.parent;

		if ( parent.is( 'documentFragment' ) ) {
			return [ parent ];
		} else {
			return parent.getAncestors( { includeSelf: true } );
		}
	}

	/**
	 * Returns the slice of two position {@link #path paths} which is identical. The {@link #root roots}
	 * of these two paths must be identical.
	 *
	 * This method is safe to use it on non-existing positions (for example during operational transformation).
	 *
	 * @param {module:engine/model/position~Position} position The second position.
	 * @returns {Array.<Number>} The common path.
	 */
	getCommonPath( position ) {
		if ( this.root != position.root ) {
			return [];
		}

		// We find on which tree-level start and end have the lowest common ancestor
		const cmp = compareArrays( this.path, position.path );
		// If comparison returned string it means that arrays are same.
		const diffAt = ( typeof cmp == 'string' ) ? Math.min( this.path.length, position.path.length ) : cmp;

		return this.path.slice( 0, diffAt );
	}

	/**
	 * Returns an {@link module:engine/model/element~Element} or {@link module:engine/model/documentfragment~DocumentFragment}
	 * which is a common ancestor of both positions. The {@link #root roots} of these two positions must be identical.
	 *
	 * @param {module:engine/model/position~Position} position The second position.
	 * @returns {module:engine/model/element~Element|module:engine/model/documentfragment~DocumentFragment|null}
	 */
	getCommonAncestor( position ) {
		const ancestorsA = this.getAncestors();
		const ancestorsB = position.getAncestors();

		let i = 0;

		while ( ancestorsA[ i ] == ancestorsB[ i ] && ancestorsA[ i ] ) {
			i++;
		}

		return i === 0 ? null : ancestorsA[ i - 1 ];
	}

	/**
	 * Returns a new instance of `Position`, that has same {@link #parent parent} but it's offset
	 * is shifted by `shift` value (can be a negative value).
	 *
	 * This method is safe to use it on non-existing positions (for example during operational transformation).
	 *
	 * @param {Number} shift Offset shift. Can be a negative value.
	 * @returns {module:engine/model/position~Position} Shifted position.
	 */
	getShiftedBy( shift ) {
		const shifted = this.clone();

		const offset = shifted.offset + shift;
		shifted.offset = offset < 0 ? 0 : offset;

		return shifted;
	}

	/**
	 * Checks whether this position is after given position.
	 *
	 * This method is safe to use it on non-existing positions (for example during operational transformation).
	 *
	 * @see module:engine/model/position~Position#isBefore
	 * @param {module:engine/model/position~Position} otherPosition Position to compare with.
	 * @returns {Boolean} True if this position is after given position.
	 */
	isAfter( otherPosition ) {
		return this.compareWith( otherPosition ) == 'after';
	}

	/**
	 * Checks whether this position is before given position.
	 *
	 * **Note:** watch out when using negation of the value returned by this method, because the negation will also
	 * be `true` if positions are in different roots and you might not expect this. You should probably use
	 * `a.isAfter( b ) || a.isEqual( b )` or `!a.isBefore( p ) && a.root == b.root` in most scenarios. If your
	 * condition uses multiple `isAfter` and `isBefore` checks, build them so they do not use negated values, i.e.:
	 *
	 *		if ( a.isBefore( b ) && c.isAfter( d ) ) {
	 *			// do A.
	 *		} else {
	 *			// do B.
	 *		}
	 *
	 * or, if you have only one if-branch:
	 *
	 *		if ( !( a.isBefore( b ) && c.isAfter( d ) ) {
	 *			// do B.
	 *		}
	 *
	 * rather than:
	 *
	 *		if ( !a.isBefore( b ) || && !c.isAfter( d ) ) {
	 *			// do B.
	 *		} else {
	 *			// do A.
	 *		}
	 *
	 * This method is safe to use it on non-existing positions (for example during operational transformation).
	 *
	 * @param {module:engine/model/position~Position} otherPosition Position to compare with.
	 * @returns {Boolean} True if this position is before given position.
	 */
	isBefore( otherPosition ) {
		return this.compareWith( otherPosition ) == 'before';
	}

	/**
	 * Checks whether this position is equal to given position.
	 *
	 * This method is safe to use it on non-existing positions (for example during operational transformation).
	 *
	 * @param {module:engine/model/position~Position} otherPosition Position to compare with.
	 * @returns {Boolean} True if positions are same.
	 */
	isEqual( otherPosition ) {
		return this.compareWith( otherPosition ) == 'same';
	}

	/**
	 * Checks whether this position is touching given position. Positions touch when there are no text nodes
	 * or empty nodes in a range between them. Technically, those positions are not equal but in many cases
	 * they are very similar or even indistinguishable.
	 *
	 * @param {module:engine/model/position~Position} otherPosition Position to compare with.
	 * @returns {Boolean} True if positions touch.
	 */
	isTouching( otherPosition ) {
		let left = null;
		let right = null;
		const compare = this.compareWith( otherPosition );

		switch ( compare ) {
			case 'same':
				return true;

			case 'before':
				left = Position._createAt( this );
				right = Position._createAt( otherPosition );
				break;

			case 'after':
				left = Position._createAt( otherPosition );
				right = Position._createAt( this );
				break;

			default:
				return false;
		}

		// Cached for optimization purposes.
		let leftParent = left.parent;

		while ( left.path.length + right.path.length ) {
			if ( left.isEqual( right ) ) {
				return true;
			}

			if ( left.path.length > right.path.length ) {
				if ( left.offset !== leftParent.maxOffset ) {
					return false;
				}

				left.path = left.path.slice( 0, -1 );
				leftParent = leftParent.parent;
				left.offset++;
			} else {
				if ( right.offset !== 0 ) {
					return false;
				}

				right.path = right.path.slice( 0, -1 );
			}
		}
	}

	/**
	 * Checks whether this object is of the given.
	 *
	 *		position.is( 'position' ); // -> true
	 *		position.is( 'model:position' ); // -> true
	 *
	 *		position.is( 'view:position' ); // -> false
	 *		position.is( 'documentSelection' ); // -> false
	 *
	 * {@link module:engine/model/node~Node#is Check the entire list of model objects} which implement the `is()` method.
	 *
	 * @param {String} type
	 * @returns {Boolean}
	 */
	is( type ) {
		return type === 'position' || type === 'model:position';
	}

	/**
	 * Checks if two positions are in the same parent.
	 *
	 * This method is safe to use it on non-existing positions (for example during operational transformation).
	 *
	 * @param {module:engine/model/position~Position} position Position to compare with.
	 * @returns {Boolean} `true` if positions have the same parent, `false` otherwise.
	 */
	hasSameParentAs( position ) {
		if ( this.root !== position.root ) {
			return false;
		}

		const thisParentPath = this.getParentPath();
		const posParentPath = position.getParentPath();

		return compareArrays( thisParentPath, posParentPath ) == 'same';
	}

	/**
	 * Returns a copy of this position that is transformed by given `operation`.
	 *
	 * The new position's parameters are updated accordingly to the effect of the `operation`.
	 *
	 * For example, if `n` nodes are inserted before the position, the returned position {@link ~Position#offset} will be
	 * increased by `n`. If the position was in a merged element, it will be accordingly moved to the new element, etc.
	 *
	 * This method is safe to use it on non-existing positions (for example during operational transformation).
	 *
	 * @param {module:engine/model/operation/operation~Operation} operation Operation to transform by.
	 * @returns {module:engine/model/position~Position} Transformed position.
	 */
	getTransformedByOperation( operation ) {
		let result;

		switch ( operation.type ) {
			case 'insert':
				result = this._getTransformedByInsertOperation( operation );
				break;
			case 'move':
			case 'remove':
			case 'reinsert':
				result = this._getTransformedByMoveOperation( operation );
				break;
			case 'split':
				result = this._getTransformedBySplitOperation( operation );
				break;
			case 'merge':
				result = this._getTransformedByMergeOperation( operation );
				break;
			default:
				result = Position._createAt( this );
				break;
		}

		return result;
	}

	/**
	 * Returns a copy of this position transformed by an insert operation.
	 *
	 * @protected
	 * @param {module:engine/model/operation/insertoperation~InsertOperation} operation
	 * @returns {module:engine/model/position~Position}
	 */
	_getTransformedByInsertOperation( operation ) {
		return this._getTransformedByInsertion( operation.position, operation.howMany );
	}

	/**
	 * Returns a copy of this position transformed by a move operation.
	 *
	 * @protected
	 * @param {module:engine/model/operation/moveoperation~MoveOperation} operation
	 * @returns {module:engine/model/position~Position}
	 */
	_getTransformedByMoveOperation( operation ) {
		return this._getTransformedByMove( operation.sourcePosition, operation.targetPosition, operation.howMany );
	}

	/**
	 * Returns a copy of this position transformed by a split operation.
	 *
	 * @protected
	 * @param {module:engine/model/operation/splitoperation~SplitOperation} operation
	 * @returns {module:engine/model/position~Position}
	 */
	_getTransformedBySplitOperation( operation ) {
		const movedRange = operation.movedRange;

		const isContained = movedRange.containsPosition( this ) ||
			( movedRange.start.isEqual( this ) && this.stickiness == 'toNext' );

		if ( isContained ) {
			return this._getCombined( operation.splitPosition, operation.moveTargetPosition );
		} else {
			if ( operation.graveyardPosition ) {
				return this._getTransformedByMove( operation.graveyardPosition, operation.insertionPosition, 1 );
			} else {
				return this._getTransformedByInsertion( operation.insertionPosition, 1 );
			}
		}
	}

	/**
	 * Returns a copy of this position transformed by merge operation.
	 *
	 * @protected
	 * @param {module:engine/model/operation/mergeoperation~MergeOperation} operation
	 * @returns {module:engine/model/position~Position}
	 */
	_getTransformedByMergeOperation( operation ) {
		const movedRange = operation.movedRange;
		const isContained = movedRange.containsPosition( this ) || movedRange.start.isEqual( this );

		let pos;

		if ( isContained ) {
			pos = this._getCombined( operation.sourcePosition, operation.targetPosition );

			if ( operation.sourcePosition.isBefore( operation.targetPosition ) ) {
				// Above happens during OT when the merged element is moved before the merged-to element.
				pos = pos._getTransformedByDeletion( operation.deletionPosition, 1 );
			}
		} else if ( this.isEqual( operation.deletionPosition ) ) {
			pos = Position._createAt( operation.deletionPosition );
		} else {
			pos = this._getTransformedByMove( operation.deletionPosition, operation.graveyardPosition, 1 );
		}

		return pos;
	}

	/**
	 * Returns a copy of this position that is updated by removing `howMany` nodes starting from `deletePosition`.
	 * It may happen that this position is in a removed node. If that is the case, `null` is returned instead.
	 *
	 * @protected
	 * @param {module:engine/model/position~Position} deletePosition Position before the first removed node.
	 * @param {Number} howMany How many nodes are removed.
	 * @returns {module:engine/model/position~Position|null} Transformed position or `null`.
	 */
	_getTransformedByDeletion( deletePosition, howMany ) {
		const transformed = Position._createAt( this );

		// This position can't be affected if deletion was in a different root.
		if ( this.root != deletePosition.root ) {
			return transformed;
		}

		if ( compareArrays( deletePosition.getParentPath(), this.getParentPath() ) == 'same' ) {
			// If nodes are removed from the node that is pointed by this position...
			if ( deletePosition.offset < this.offset ) {
				// And are removed from before an offset of that position...
				if ( deletePosition.offset + howMany > this.offset ) {
					// Position is in removed range, it's no longer in the tree.
					return null;
				} else {
					// Decrement the offset accordingly.
					transformed.offset -= howMany;
				}
			}
		} else if ( compareArrays( deletePosition.getParentPath(), this.getParentPath() ) == 'prefix' ) {
			// If nodes are removed from a node that is on a path to this position...
			const i = deletePosition.path.length - 1;

			if ( deletePosition.offset <= this.path[ i ] ) {
				// And are removed from before next node of that path...
				if ( deletePosition.offset + howMany > this.path[ i ] ) {
					// If the next node of that path is removed return null
					// because the node containing this position got removed.
					return null;
				} else {
					// Otherwise, decrement index on that path.
					transformed.path[ i ] -= howMany;
				}
			}
		}

		return transformed;
	}

	/**
	 * Returns a copy of this position that is updated by inserting `howMany` nodes at `insertPosition`.
	 *
	 * @protected
	 * @param {module:engine/model/position~Position} insertPosition Position where nodes are inserted.
	 * @param {Number} howMany How many nodes are inserted.
	 * @returns {module:engine/model/position~Position} Transformed position.
	 */
	_getTransformedByInsertion( insertPosition, howMany ) {
		const transformed = Position._createAt( this );

		// This position can't be affected if insertion was in a different root.
		if ( this.root != insertPosition.root ) {
			return transformed;
		}

		if ( compareArrays( insertPosition.getParentPath(), this.getParentPath() ) == 'same' ) {
			// If nodes are inserted in the node that is pointed by this position...
			if ( insertPosition.offset < this.offset || ( insertPosition.offset == this.offset && this.stickiness != 'toPrevious' ) ) {
				// And are inserted before an offset of that position...
				// "Push" this positions offset.
				transformed.offset += howMany;
			}
		} else if ( compareArrays( insertPosition.getParentPath(), this.getParentPath() ) == 'prefix' ) {
			// If nodes are inserted in a node that is on a path to this position...
			const i = insertPosition.path.length - 1;

			if ( insertPosition.offset <= this.path[ i ] ) {
				// And are inserted before next node of that path...
				// "Push" the index on that path.
				transformed.path[ i ] += howMany;
			}
		}

		return transformed;
	}

	/**
	 * Returns a copy of this position that is updated by moving `howMany` nodes from `sourcePosition` to `targetPosition`.
	 *
	 * @protected
	 * @param {module:engine/model/position~Position} sourcePosition Position before the first element to move.
	 * @param {module:engine/model/position~Position} targetPosition Position where moved elements will be inserted.
	 * @param {Number} howMany How many consecutive nodes to move, starting from `sourcePosition`.
	 * @returns {module:engine/model/position~Position} Transformed position.
	 */
	_getTransformedByMove( sourcePosition, targetPosition, howMany ) {
		// Update target position, as it could be affected by nodes removal.
		targetPosition = targetPosition._getTransformedByDeletion( sourcePosition, howMany );

		if ( sourcePosition.isEqual( targetPosition ) ) {
			// If `targetPosition` is equal to `sourcePosition` this isn't really any move. Just return position as it is.
			return Position._createAt( this );
		}

		// Moving a range removes nodes from their original position. We acknowledge this by proper transformation.
		const transformed = this._getTransformedByDeletion( sourcePosition, howMany );

		const isMoved = transformed === null ||
			( sourcePosition.isEqual( this ) && this.stickiness == 'toNext' ) ||
			( sourcePosition.getShiftedBy( howMany ).isEqual( this ) && this.stickiness == 'toPrevious' );

		if ( isMoved ) {
			// This position is inside moved range (or sticks to it).
			// In this case, we calculate a combination of this position, move source position and target position.
			return this._getCombined( sourcePosition, targetPosition );
		} else {
			// This position is not inside a removed range.
			//
			// In next step, we simply reflect inserting `howMany` nodes, which might further affect the position.
			return transformed._getTransformedByInsertion( targetPosition, howMany );
		}
	}

	/**
	 * Returns a new position that is a combination of this position and given positions.
	 *
	 * The combined position is a copy of this position transformed by moving a range starting at `source` position
	 * to the `target` position. It is expected that this position is inside the moved range.
	 *
	 * Example:
	 *
	 *		let original = model.createPositionFromPath( root, [ 2, 3, 1 ] );
	 *		let source = model.createPositionFromPath( root, [ 2, 2 ] );
	 *		let target = model.createPositionFromPath( otherRoot, [ 1, 1, 3 ] );
	 *		original._getCombined( source, target ); // path is [ 1, 1, 4, 1 ], root is `otherRoot`
	 *
	 * Explanation:
	 *
	 * We have a position `[ 2, 3, 1 ]` and move some nodes from `[ 2, 2 ]` to `[ 1, 1, 3 ]`. The original position
	 * was inside moved nodes and now should point to the new place. The moved nodes will be after
	 * positions `[ 1, 1, 3 ]`, `[ 1, 1, 4 ]`, `[ 1, 1, 5 ]`. Since our position was in the second moved node,
	 * the transformed position will be in a sub-tree of a node at `[ 1, 1, 4 ]`. Looking at original path, we
	 * took care of `[ 2, 3 ]` part of it. Now we have to add the rest of the original path to the transformed path.
	 * Finally, the transformed position will point to `[ 1, 1, 4, 1 ]`.
	 *
	 * @protected
	 * @param {module:engine/model/position~Position} source Beginning of the moved range.
	 * @param {module:engine/model/position~Position} target Position where the range is moved.
	 * @returns {module:engine/model/position~Position} Combined position.
	 */
	_getCombined( source, target ) {
		const i = source.path.length - 1;

		// The first part of a path to combined position is a path to the place where nodes were moved.
		const combined = Position._createAt( target );
		combined.stickiness = this.stickiness;

		// Then we have to update the rest of the path.

		// Fix the offset because this position might be after `from` position and we have to reflect that.
		combined.offset = combined.offset + this.path[ i ] - source.offset;

		// Then, add the rest of the path.
		// If this position is at the same level as `from` position nothing will get added.
		combined.path = concatenatePaths( combined.path, this.path.slice( i + 1 ) );

		return combined;
	}

	/**
	 * @inheritDoc
	 */
	toJSON() {
		return {
			root: this.root.toJSON(),
			path: Array.from( this.path ),
			stickiness: this.stickiness
		};
	}

	/**
	 * Returns a new position that is equal to current position.
	 *
	 * @returns {module:engine/model/position~Position}
	 */
	clone() {
		return new this.constructor( this.root, this.path, this.stickiness );
	}

	/**
	 * Creates position at the given location. The location can be specified as:
	 *
	 * * a {@link module:engine/model/position~Position position},
	 * * parent element and offset (offset defaults to `0`),
	 * * parent element and `'end'` (sets position at the end of that element),
	 * * {@link module:engine/model/item~Item model item} and `'before'` or `'after'` (sets position before or after given model item).
	 *
	 * This method is a shortcut to other factory methods such as:
	 *
	 * * {@link module:engine/model/position~Position._createBefore},
	 * * {@link module:engine/model/position~Position._createAfter}.
	 *
	 * @param {module:engine/model/item~Item|module:engine/model/position~Position} itemOrPosition
	 * @param {Number|'end'|'before'|'after'} [offset] Offset or one of the flags. Used only when the
	 * first parameter is a {@link module:engine/model/item~Item model item}.
	 * @param {module:engine/model/position~PositionStickiness} [stickiness='toNone'] Position stickiness. Used only when the
	 * first parameter is a {@link module:engine/model/item~Item model item}.
	 * @protected
	 */
	static _createAt( itemOrPosition, offset, stickiness = 'toNone' ) {
		if ( itemOrPosition instanceof Position ) {
			return new Position( itemOrPosition.root, itemOrPosition.path, itemOrPosition.stickiness );
		} else {
			const node = itemOrPosition;

			if ( offset == 'end' ) {
				offset = node.maxOffset;
			} else if ( offset == 'before' ) {
				return this._createBefore( node, stickiness );
			} else if ( offset == 'after' ) {
				return this._createAfter( node, stickiness );
			} else if ( offset !== 0 && !offset ) {
				/**
				 * {@link module:engine/model/model~Model#createPositionAt `Model#createPositionAt()`}
				 * requires the offset to be specified when the first parameter is a model item.
				 *
				 * @error model-createPositionAt-offset-required
				 */
				throw new CKEditorError(
					'model-createPositionAt-offset-required: ' +
					'Model#createPositionAt() requires the offset when the first parameter is a model item.',
					[ this, itemOrPosition ]
				);
			}

			if ( !node.is( 'element' ) && !node.is( 'documentFragment' ) ) {
				/**
				 * Position parent have to be a model element or model document fragment.
				 *
				 * @error model-position-parent-incorrect
				 */
				throw new CKEditorError(
					'model-position-parent-incorrect: Position parent have to be a element or document fragment.',
					[ this, itemOrPosition ]
				);
			}

			const path = node.getPath();

			path.push( offset );

			return new this( node.root, path, stickiness );
		}
	}

	/**
	 * Creates a new position, after given {@link module:engine/model/item~Item model item}.
	 *
	 * @param {module:engine/model/item~Item} item Item after which the position should be placed.
	 * @param {module:engine/model/position~PositionStickiness} [stickiness='toNone'] Position stickiness.
	 * @returns {module:engine/model/position~Position}
	 * @protected
	 */
	static _createAfter( item, stickiness ) {
		if ( !item.parent ) {
			/**
			 * You can not make a position after a root element.
			 *
			 * @error model-position-after-root
			 * @param {module:engine/model/item~Item} root
			 */
			throw new CKEditorError(
				'model-position-after-root: You cannot make a position after root.',
				[ this, item ],
				{ root: item }
			);
		}

		return this._createAt( item.parent, item.endOffset, stickiness );
	}

	/**
	 * Creates a new position, before the given {@link module:engine/model/item~Item model item}.
	 *
	 * @param {module:engine/model/item~Item} item Item before which the position should be placed.
	 * @param {module:engine/model/position~PositionStickiness} [stickiness='toNone'] Position stickiness.
	 * @returns {module:engine/model/position~Position}
	 * @protected
	 */
	static _createBefore( item, stickiness ) {
		if ( !item.parent ) {
			/**
			 * You can not make a position before a root element.
			 *
			 * @error model-position-before-root
			 * @param {module:engine/model/item~Item} root
			 */
			throw new CKEditorError(
				'model-position-before-root: You cannot make a position before root.',
				item,
				{ root: item }
			);
		}

		return this._createAt( item.parent, item.startOffset, stickiness );
	}

	/**
	 * Creates a `Position` instance from given plain object (i.e. parsed JSON string).
	 *
	 * @param {Object} json Plain object to be converted to `Position`.
	 * @param {module:engine/model/document~Document} doc Document object that will be position owner.
	 * @returns {module:engine/model/position~Position} `Position` instance created using given plain object.
	 */
	static fromJSON( json, doc ) {
		if ( json.root === '$graveyard' ) {
			const pos = new Position( doc.graveyard, json.path );
			pos.stickiness = json.stickiness;

			return pos;
		}

		if ( !doc.getRoot( json.root ) ) {
			/**
			 * Cannot create position for document. Root with specified name does not exist.
			 *
			 * @error model-position-fromjson-no-root
			 * @param {String} rootName
			 */
			throw new CKEditorError(
				'model-position-fromjson-no-root: Cannot create position for document. Root with specified name does not exist.',
				doc,
				{ rootName: json.root }
			);
		}

		return new Position( doc.getRoot( json.root ), json.path, json.stickiness );
	}

	// @if CK_DEBUG_ENGINE // toString() {
	// @if CK_DEBUG_ENGINE // 	return `${ this.root } [ ${ this.path.join( ', ' ) } ]`;
	// @if CK_DEBUG_ENGINE // }

	// @if CK_DEBUG_ENGINE // log() {
	// @if CK_DEBUG_ENGINE // 	console.log( 'ModelPosition: ' + this );
	// @if CK_DEBUG_ENGINE // }
}

/**
 * A flag indicating whether this position is `'before'` or `'after'` or `'same'` as given position.
 * If positions are in different roots `'different'` flag is returned.
 *
 * @typedef {String} module:engine/model/position~PositionRelation
 */

/**
 * Represents how position is "sticking" with neighbour nodes. Used to define how position should be transformed (moved)
 * in edge cases. Possible values: `'toNone'`, `'toNext'`, `'toPrevious'`.
 *
 * Examples:
 *
 *		Insert. Position is at | and nodes are inserted at the same position, marked as ^:
 *
 *		- sticks to none:           <p>f^|oo</p>  ->  <p>fbar|oo</p>
 *		- sticks to next node:      <p>f^|oo</p>  ->  <p>fbar|oo</p>
 *		- sticks to previous node:  <p>f|^oo</p>  ->  <p>f|baroo</p>
 *
 *
 *		Move. Position is at | and range [oo] is moved to position ^:
 *
 *		- sticks to none:           <p>f|[oo]</p><p>b^ar</p>  ->  <p>f|</p><p>booar</p>
 *		- sticks to none:           <p>f[oo]|</p><p>b^ar</p>  ->  <p>f|</p><p>booar</p>
 *
 *		- sticks to next node:      <p>f|[oo]</p><p>b^ar</p>  ->  <p>f</p><p>b|ooar</p>
 *		- sticks to next node:      <p>f[oo]|</p><p>b^ar</p>  ->  <p>f|</p><p>booar</p>
 *
 *		- sticks to previous node:  <p>f|[oo]</p><p>b^ar</p>  ->  <p>f|</p><p>booar</p>
 *		- sticks to previous node:  <p>f[oo]|</p><p>b^ar</p>  ->  <p>f</p><p>boo|ar</p>
 *
 * @typedef {String} module:engine/model/position~PositionStickiness
 */

<<<<<<< HEAD
// This helper method concatenate two arrays more efficiently than Array.concat(). See ckeditor/ckeditor5#6528.
//
// The problem with Array.concat() is that it is an overloaded method that can concatenate various arguments,
// like mixed data types with arrays (e.g. [ 0 ].concat( 1, 2, [3, 4])) thus it probably check each argument's types and more.
// In Position's paths concatenation case there always be two arrays to merge so such general method is not needed.
function concatenatePaths( rootPath, path ) {
	const newPath = [];

	for ( let i = 0; i < rootPath.length; i++ ) {
		newPath.push( rootPath[ i ] );
	}

	for ( let i = 0; i < path.length; i++ ) {
		newPath.push( path[ i ] );
	}

	return newPath;
=======
// Helper function used to inline text node access by using a cached parent.
// Reduces the access to the Position#parent property 3 times (in total, when taken into account what #nodeAfter and #nodeBefore do).
// See #6579.
function getTextNode( position, positionParent ) {
	const node = positionParent.getChild( positionParent.offsetToIndex( position.offset ) );

	if ( node && node.is( 'text' ) && node.startOffset < position.offset ) {
		return node;
	}

	return null;
>>>>>>> 200e7680
}<|MERGE_RESOLUTION|>--- conflicted
+++ resolved
@@ -10,11 +10,6 @@
 import TreeWalker from './treewalker';
 import compareArrays from '@ckeditor/ckeditor5-utils/src/comparearrays';
 import CKEditorError from '@ckeditor/ckeditor5-utils/src/ckeditorerror';
-<<<<<<< HEAD
-import Text from './text';
-=======
-import { last } from 'lodash-es';
->>>>>>> 200e7680
 
 // To check if component is loaded more than once.
 import '@ckeditor/ckeditor5-utils/src/version';
@@ -1079,7 +1074,6 @@
  * @typedef {String} module:engine/model/position~PositionStickiness
  */
 
-<<<<<<< HEAD
 // This helper method concatenate two arrays more efficiently than Array.concat(). See ckeditor/ckeditor5#6528.
 //
 // The problem with Array.concat() is that it is an overloaded method that can concatenate various arguments,
@@ -1097,7 +1091,8 @@
 	}
 
 	return newPath;
-=======
+}
+
 // Helper function used to inline text node access by using a cached parent.
 // Reduces the access to the Position#parent property 3 times (in total, when taken into account what #nodeAfter and #nodeBefore do).
 // See #6579.
@@ -1109,5 +1104,4 @@
 	}
 
 	return null;
->>>>>>> 200e7680
 }