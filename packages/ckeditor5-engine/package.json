--- conflicted
+++ resolved
@@ -25,24 +25,6 @@
     "lodash-es": "^4.17.15"
   },
   "devDependencies": {
-<<<<<<< HEAD
-    "@ckeditor/ckeditor5-basic-styles": "^22.0.0",
-    "@ckeditor/ckeditor5-block-quote": "^22.0.0",
-    "@ckeditor/ckeditor5-core": "^22.0.0",
-    "@ckeditor/ckeditor5-editor-classic": "^22.0.0",
-    "@ckeditor/ckeditor5-enter": "^22.0.0",
-    "@ckeditor/ckeditor5-essentials": "^22.0.0",
-    "@ckeditor/ckeditor5-heading": "^22.0.0",
-    "@ckeditor/ckeditor5-link": "^22.0.0",
-    "@ckeditor/ckeditor5-list": "^22.0.0",
-    "@ckeditor/ckeditor5-paragraph": "^22.0.0",
-    "@ckeditor/ckeditor5-table": "^22.0.0",
-    "@ckeditor/ckeditor5-theme-lark": "^22.0.0",
-    "@ckeditor/ckeditor5-typing": "^22.0.0",
-    "@ckeditor/ckeditor5-ui": "^22.0.0",
-    "@ckeditor/ckeditor5-undo": "^22.0.0",
-    "@ckeditor/ckeditor5-widget": "^22.0.0"
-=======
     "@ckeditor/ckeditor5-basic-styles": "^23.0.0",
     "@ckeditor/ckeditor5-block-quote": "^23.0.0",
     "@ckeditor/ckeditor5-core": "^23.0.0",
@@ -56,9 +38,9 @@
     "@ckeditor/ckeditor5-table": "^23.0.0",
     "@ckeditor/ckeditor5-theme-lark": "^23.0.0",
     "@ckeditor/ckeditor5-typing": "^23.0.0",
+    "@ckeditor/ckeditor5-ui": "^23.0.0",
     "@ckeditor/ckeditor5-undo": "^23.0.0",
     "@ckeditor/ckeditor5-widget": "^23.0.0"
->>>>>>> 93febe0c
   },
   "engines": {
     "node": ">=12.0.0",
