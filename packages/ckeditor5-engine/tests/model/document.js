--- conflicted
+++ resolved
@@ -285,15 +285,9 @@
 
 		it( 'should call all already processed callbacks again if a callback returned true', () => {
 			const callA = sinon.spy();
-<<<<<<< HEAD
+
 			const callB = sinon.stub();
 			callB.onFirstCall().returns( true ).onSecondCall().returns( false );
-=======
-
-			const callB = sinon.stub();
-			callB.onFirstCall().returns( true ).onSecondCall().returns( false );
-
->>>>>>> 7dd67f21
 			const callC = sinon.spy();
 
 			doc.registerPostFixer( callA );
