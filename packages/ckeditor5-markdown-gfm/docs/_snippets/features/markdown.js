--- conflicted
+++ resolved
@@ -23,11 +23,7 @@
 ClassicEditor
 	.create( document.querySelector( '#snippet-markdown' ), {
 		plugins: [
-<<<<<<< HEAD
-			ArticlePluginSet, SourceEditing, CKBox, ImageUpload, ImageInsert, PictureEditing, CloudServices, Markdown,
-=======
-			ArticlePluginSet, SourceEditing, CKBox, CKBoxImageEdit, ImageUpload, PictureEditing, CloudServices, Markdown,
->>>>>>> 703eb3bf
+			ArticlePluginSet, SourceEditing, CKBox, CKBoxImageEdit, ImageInsert, ImageUpload, PictureEditing, CloudServices, Markdown,
 			Code, CodeBlock, TodoList, Strikethrough, HorizontalLine
 		],
 		toolbar: {
