{
  "name": "@ckeditor/ckeditor5-cloud-services",
  "version": "29.1.0",
  "description": "CKEditor 5's Cloud Services integration layer.",
  "keywords": [
    "ckeditor",
    "ckeditor5",
    "ckeditor 5",
    "ckeditor5-lib",
    "ckeditor5-dll"
  ],
  "main": "src/index.js",
  "dependencies": {
    "ckeditor5": "^29.1.0"
  },
  "devDependencies": {
<<<<<<< HEAD
    "@ckeditor/ckeditor5-core": "^29.0.0",
    "@ckeditor/ckeditor5-dev-utils": "^25.3.0",
    "@ckeditor/ckeditor5-editor-classic": "^29.0.0",
    "@ckeditor/ckeditor5-theme-lark": "^29.0.0",
    "@ckeditor/ckeditor5-utils": "^29.0.0",
=======
    "@ckeditor/ckeditor5-core": "^29.1.0",
    "@ckeditor/ckeditor5-dev-utils": "^25.3.0",
    "@ckeditor/ckeditor5-editor-classic": "^29.1.0",
    "@ckeditor/ckeditor5-theme-lark": "^29.1.0",
    "@ckeditor/ckeditor5-utils": "^29.1.0",
>>>>>>> 280213d6
    "webpack": "^4.43.0",
    "webpack-cli": "^3.3.11"
  },
  "engines": {
    "node": ">=12.0.0",
    "npm": ">=5.7.1"
  },
  "author": "CKSource (http://cksource.com/)",
  "license": "GPL-2.0-or-later",
  "homepage": "https://ckeditor.com/ckeditor-5",
  "bugs": "https://github.com/ckeditor/ckeditor5/issues",
  "repository": {
    "type": "git",
    "url": "https://github.com/ckeditor/ckeditor5.git",
    "directory": "packages/ckeditor5-cloud-services"
  },
  "files": [
    "lang",
    "src",
    "theme",
    "build",
    "ckeditor5-metadata.json"
  ],
  "scripts": {
    "dll:build": "webpack"
  }
}<|MERGE_RESOLUTION|>--- conflicted
+++ resolved
@@ -14,19 +14,11 @@
     "ckeditor5": "^29.1.0"
   },
   "devDependencies": {
-<<<<<<< HEAD
-    "@ckeditor/ckeditor5-core": "^29.0.0",
-    "@ckeditor/ckeditor5-dev-utils": "^25.3.0",
-    "@ckeditor/ckeditor5-editor-classic": "^29.0.0",
-    "@ckeditor/ckeditor5-theme-lark": "^29.0.0",
-    "@ckeditor/ckeditor5-utils": "^29.0.0",
-=======
     "@ckeditor/ckeditor5-core": "^29.1.0",
     "@ckeditor/ckeditor5-dev-utils": "^25.3.0",
     "@ckeditor/ckeditor5-editor-classic": "^29.1.0",
     "@ckeditor/ckeditor5-theme-lark": "^29.1.0",
     "@ckeditor/ckeditor5-utils": "^29.1.0",
->>>>>>> 280213d6
     "webpack": "^4.43.0",
     "webpack-cli": "^3.3.11"
   },
