/**
 * @license Copyright (c) 2003-2023, CKSource Holding sp. z o.o. All rights reserved.
 * For licensing, see LICENSE.md or https://ckeditor.com/legal/ckeditor-oss-license
 */

/**
 * @module page-break/pagebreakcommand
 */

<<<<<<< HEAD
import { Command } from 'ckeditor5/src/core';
import type { DocumentSelection, Element, Model, Schema } from 'ckeditor5/src/engine';
=======
import { Command } from 'ckeditor5/src/core.js';
import { findOptimalInsertionRange } from 'ckeditor5/src/widget.js';
import type { DocumentSelection, Element, Model, Schema } from 'ckeditor5/src/engine.js';
>>>>>>> 36453ab8

/**
 * The page break command.
 *
 * The command is registered by {@link module:page-break/pagebreakediting~PageBreakEditing} as `'pageBreak'`.
 *
 * To insert a page break at the current selection, execute the command:
 *
 *		editor.execute( 'pageBreak' );
 */
export default class PageBreakCommand extends Command {
	/**
	 * @inheritDoc
	 */
	public override refresh(): void {
		const model = this.editor.model;
		const schema = model.schema;
		const selection = model.document.selection;

		this.isEnabled = isPageBreakAllowedInParent( selection, schema, model );
	}

	/**
	 * Executes the command.
	 *
	 * @fires execute
	 */
	public override execute(): void {
		const model = this.editor.model;

		model.change( writer => {
			const pageBreakElement = writer.createElement( 'pageBreak' );

			model.insertObject( pageBreakElement, null, null, {
				setSelection: 'after'
			} );
		} );
	}
}

/**
 * Checks if a page break is allowed by the schema in the optimal insertion parent.
 */
function isPageBreakAllowedInParent( selection: DocumentSelection, schema: Schema, model: Model ): boolean {
	const parent = getInsertPageBreakParent( selection, model );

	return schema.checkChild( parent, 'pageBreak' );
}

/**
 * Returns a node that will be used to insert a page break with `model.insertContent` to check if the page break can be placed there.
 */
function getInsertPageBreakParent( selection: DocumentSelection, model: Model ): Element {
	const insertionRange = model.schema.findOptimalInsertionRange( selection, model );
	const parent = insertionRange.start.parent;

	if ( parent.isEmpty && !parent.is( 'element', '$root' ) ) {
		return parent.parent as Element;
	}

	return parent as Element;
}<|MERGE_RESOLUTION|>--- conflicted
+++ resolved
@@ -7,14 +7,8 @@
  * @module page-break/pagebreakcommand
  */
 
-<<<<<<< HEAD
-import { Command } from 'ckeditor5/src/core';
-import type { DocumentSelection, Element, Model, Schema } from 'ckeditor5/src/engine';
-=======
 import { Command } from 'ckeditor5/src/core.js';
-import { findOptimalInsertionRange } from 'ckeditor5/src/widget.js';
 import type { DocumentSelection, Element, Model, Schema } from 'ckeditor5/src/engine.js';
->>>>>>> 36453ab8
 
 /**
  * The page break command.
