--- conflicted
+++ resolved
@@ -20,14 +20,7 @@
 	type PositioningFunction,
 	type Locale
 } from 'ckeditor5/src/utils.js';
-import type {
-<<<<<<< HEAD
-	EditingView
-} from 'ckeditor5/src/engine';
-=======
-	View
-} from 'ckeditor5/src/engine.js';
->>>>>>> 36453ab8
+import type { EditingView } from 'ckeditor5/src/engine.js';
 
 const toPx = toUnit( 'px' );
 
