--- conflicted
+++ resolved
@@ -15,21 +15,12 @@
     "ckeditor5": "^34.1.0"
   },
   "devDependencies": {
-<<<<<<< HEAD
-    "@ckeditor/ckeditor5-alignment": "^34.0.0",
-    "@ckeditor/ckeditor5-basic-styles": "^34.0.0",
-    "@ckeditor/ckeditor5-block-quote": "^34.0.0",
-    "@ckeditor/ckeditor5-cloud-services": "^34.0.0",
-    "@ckeditor/ckeditor5-code-block": "^34.0.0",
-    "@ckeditor/ckeditor5-core": "^34.0.0",
-=======
     "@ckeditor/ckeditor5-alignment": "^34.1.0",
     "@ckeditor/ckeditor5-basic-styles": "^34.1.0",
     "@ckeditor/ckeditor5-block-quote": "^34.1.0",
     "@ckeditor/ckeditor5-cloud-services": "^34.1.0",
     "@ckeditor/ckeditor5-code-block": "^34.1.0",
     "@ckeditor/ckeditor5-core": "^34.1.0",
->>>>>>> 3526f597
     "@ckeditor/ckeditor5-dev-utils": "^30.0.0",
     "@ckeditor/ckeditor5-easy-image": "^34.1.0",
     "@ckeditor/ckeditor5-editor-classic": "^34.1.0",
