<head>
	<style>
		body {
			max-width: 960px;
			margin: 20px auto;
		}

		/* ---------------- Block --------------- */

		.ck.ck-content .red-heading {
			color: hsl(0, 100%, 50%);
			font-size: 22px;
		}

		.ck.ck-content .large-heading {
			font-size: 32px;
		}

		.ck.ck-content .rounded-container {
			background: hsl(0, 0%, 80%);
			padding: 5px 10px;
			border: 1px solid hsl(0, 0%, 0%);
			border-radius: 100px;
		}

		.ck.ck-content .large-preview {
			font-size: 90px;
		}

		.ck.ck-content .bold-table {
			border: 3px solid hsl(0, 0%, 0%);
		}

		.ck.ck-content .fancy-table {
			border: 3px dotted red;
		}

		.ck.ck-content blockquote.side-quote {
			font-family: 'Bebas Neue';
			font-style: normal;
			float: right;
			width: 35%;
			position: relative;
			border: 0;
			overflow: visible;
			z-index: 1;
			margin-left: 1em;
		}

		.ck.ck-content blockquote.side-quote::before {
			content: "“";
			position: absolute;
			top: -37px;
			left: -10px;
			display: block;
			font-size: 200px;
			color: #e7e7e7;
			z-index: -1;
			line-height: 1;
		}

		.ck.ck-content blockquote.side-quote p {
			font-size: 2em;
			line-height: 1;
		}

		.ck.ck-content blockquote.side-quote p:last-child {
			font-size: 1.3em;
			text-align: right;
			color: #555;
		}

		.ck.ck-content .colorful-cell {
			background: hsl(300, 100%, 50%);
			color: hsl(0, 0%, 100%);
			border: 2px solid hsl(0, 0%, 0%);
			padding: 5px;
		}

		.ck.ck-content .colorful-row > td {
			background: hsl(161, 100%, 50%);
			border: 2px solid hsl(0, 61%, 23%);
		}

		.ck.ck-content .table-head {
			background: black;
			color: white
		}

		.ck.ck-content .table-body {
			background: #ffd580;
		}

		.ck.ck-content .fancy-caption {
			font-style: italic;
			font-weight: bold;
		}

		.ck.ck-content .vibrant-code {
			background: hsl(135, 94%, 50%);
			border: 1px solid hsl(120, 89%, 27%);
		}

		/* ---------------- Inline --------------- */

		.ck.ck-content .marker {
			background: hsl(56, 100%, 50%);
		}

		.ck.ck-content .typewriter {
			font-family: monospace;
		}

		.ck.ck-content .deleted {
			text-decoration: line-through;
		}

		.ck.ck-content .cited {
			font-style: italic;
		}

		.ck.ck-content .small {
			font-size: .75em;
		}

		.ck.ck-content .foo {
			color: hsl(0, 0%, 40%);
		}

		.ck.ck-content pre.fancy-code {
			border: 0;
			margin-left: 2em;
			margin-right: 2em;
			border-radius: 10px;
		}

		.ck.ck-content pre.fancy-code::before {
			content: "";
			display: block;
			height: 13px;
			background: url(data:image/svg+xml;base64,PHN2ZyBmaWxsPSJub25lIiB4bWxucz0iaHR0cDovL3d3dy53My5vcmcvMjAwMC9zdmciIHZpZXdCb3g9IjAgMCA1NCAxMyI+CiAgPGNpcmNsZSBjeD0iNi41IiBjeT0iNi41IiByPSI2LjUiIGZpbGw9IiNGMzZCNUMiLz4KICA8Y2lyY2xlIGN4PSIyNi41IiBjeT0iNi41IiByPSI2LjUiIGZpbGw9IiNGOUJFNEQiLz4KICA8Y2lyY2xlIGN4PSI0Ny41IiBjeT0iNi41IiByPSI2LjUiIGZpbGw9IiM1NkM0NTMiLz4KPC9zdmc+Cg==);
			margin-bottom: 8px;
			background-repeat: no-repeat;
		}

		.ck.ck-content pre.fancy-code-dark {
			background: #272822;
			color: #fff;
			box-shadow: 5px 5px 0 #0000001f;
		}

		.ck.ck-content pre.fancy-code-bright {
			background: #dddfe0;
			color: #000;
			box-shadow: 5px 5px 0 #b3b3b3;
		}

		.ck.ck-content ol.fancy-list {
			padding-left: 30px;
		}
		.ck.ck-content ol.fancy-list > li {
			counter-increment: list;
			list-style: none;
			margin-bottom: 2.5em;
			padding-left: 50px;
		}

		.ck.ck-content ol.fancy-list > li::before {
			font-weight: bold;
			font-size: 2em;
			content: counter(list, decimal);
			width: 50px;
			height: 50px;
			float: left;
			margin: 5px 10px 0 -68px;
			color: #fff;
			background: #000;
			clip-path: polygon(0 0, 100% 0, 100% 65%, 65% 100%, 0 100%);
			display: inline-flex;
			align-items: center;
			justify-content: center;
			shape-outside: ellipse();
			font-family: 'Anton', cursive;
		}

		.ck.ck-content ol.fancy-list[style*="decimal"] > li::before {
			content: counter(list, decimal);
		}

		.ck.ck-content ol.fancy-list[style*="decimal-leading-zero"] > li::before {
			content: counter(list, decimal-leading-zero);
		}

		.ck.ck-content ol.fancy-list[style*="lower-roman"] > li::before {
			content: counter(list, lower-roman);
		}

		.ck.ck-content ol.fancy-list[style*="upper-roman"] > li::before {
			content: counter(list, upper-roman);
		}

		.ck.ck-content ol.fancy-list[style*="lower-latin"] > li::before {
			content: counter(list, lower-latin);
		}

		.ck.ck-content ol.fancy-list[style*="upper-latin"] > li::before {
			content: counter(list, upper-latin);
		}

		.ck.ck-content ol.fancy-list > li > h4,
		.ck.ck-content ul.fancy-list > li > h4 {
			font-family: 'Anton', cursive;
			text-transform: uppercase;
			font-size: 1.8em;
			padding-top: 0;
		}

		.ck.ck-content ul.italic-list {
			font-style: italic;
		}

		.ck.ck-content li.background-list-item {
			background-color: #FFAE7F;
		}

		.ck.ck-content figure.figure-style {
			outline: 4px solid #ff0000;
		}

		.ck.ck-content a.styled-link {
<<<<<<< HEAD
			text-decoration: #00b0f0 wavy underline;
=======
			text-decoration-color: #00b0f0;
			text-decoration-style: wavy;
>>>>>>> d91af254
		}
	</style>

</head>

<h2>Lots of styles: block + inline</h2>

<div id="editor-full">
	<p>foo <a class="styled-link" href="https://ckeditor.com">Link</a> bar <a href="#">another</a> one</p>
	<h2>Heading 1</h2>
	<p>Pa<span class="marker">ragrap</span>h</p>
	<pre><code class="language-plaintext">Foobar</code></pre>
	<figure class="table figure-style">
		<table class="bold-table">
			<tbody>
				<tr><td>Foo</td><td>Bar</td><td>Baz</td></tr>
				<tr><td>Foo</td><td>Bar</td><td>Baz</td></tr>
				<tr><td>Foo</td><td>Bar</td><td>Baz</td></tr>
			</tbody>
		</table>
	</figure>
	<figure class="image figure-style">
		<img src="sample.jpg" alt="bar">
		<figcaption>Caption</figcaption>
	</figure>
	<blockquote class="side-quote">
		<p>
			<span>Collaboration is essential in today’s world with so many people working remotely.</span>
		</p>
	</blockquote>
	<p><strong>Bold</strong> <i>Italic</i> <a href="https://ckeditor.com">Link</a></p>

	<blockquote>
		<p>Quote</p>
		<ul>
			<li>Quoted UL List item 1</li>
			<li>Quoted UL List item 2</li>
		</ul>
		<p>Quote</p>
	</blockquote>

	<ol class="fancy-list">
		<li class="background-list-item">
			<h4>Gran Canaria, Spain</h4>
			<p>Gran Canaria is a popular tourist destination. The island is often called “a miniature continent”. This is because it offers
				a great variety of climates and landscapes, from golden sandy beaches through rocky ravines and white dunes to charming
				villages. In the mid-2010s, over 3.5&nbsp;million tourists visited Gran Canaria each year.</p>
		</li>
		<li>
			<h4>Florence, Italy</h4>
			<p>Florence, established in 59&nbsp;BC by Julius Caesar himself got its name from two rivers that surrounded the settlement.
				Thanks to centuries of history, the capital of Tuscany has plenty to offer to tourists hungry for sightseeing. Some of the
				most interesting places to visit include:</p>
			<ul class="italic-list" style="list-style-type:square;">
				<li>Piazza della Signoria</li>
				<li>Mercato Centrale and the San Lorenzo Market</li>
				<li>Museum of Zoology and Natural History “La Specola”</li>
			</ul>
			<p>Florence is also regarded as one of the top 15 fashion capitals of the world.</p>
		</li>
	</ol>

</div>

<h2>Just a few inline styles</h2>

<div id="editor-just-inline">
	<h2>Heading 1</h2>
	<p>Paragraph</p>
	<p><strong>Bold</strong> <i>Italic</i> <a href="https://ckeditor.com">Link</a></p>
	<ul>
		<li>UL List item 1</li>
		<li>UL List item 2</li>
	</ul>
	<ol>
		<li>OL List item 1</li>
		<li>OL List item 2</li>
	</ol>
	<blockquote>
		<p>Quote</p>
		<ul>
			<li>Quoted UL List item 1</li>
			<li>Quoted UL List item 2</li>
		</ul>
		<p>Quote</p>
	</blockquote>
</div><|MERGE_RESOLUTION|>--- conflicted
+++ resolved
@@ -228,12 +228,8 @@
 		}
 
 		.ck.ck-content a.styled-link {
-<<<<<<< HEAD
-			text-decoration: #00b0f0 wavy underline;
-=======
 			text-decoration-color: #00b0f0;
 			text-decoration-style: wavy;
->>>>>>> d91af254
 		}
 	</style>
 
