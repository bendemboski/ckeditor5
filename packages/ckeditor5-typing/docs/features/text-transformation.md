--- conflicted
+++ resolved
@@ -11,11 +11,7 @@
 
 ## Demo
 
-<<<<<<< HEAD
-Type snippets such as `(c)`, `3/4`, `!=`, `---`, `"foo"` into the rich-text editor below and see how they get transformed into their typographically nicer forms. You can see the complete list of predefined transformations in the {@link module:typing/typingconfig~TextTransformationConfig} documentation.
-=======
-Type snippets such as `(c)`, `3/4`, `!=`, `---`, `"foo"` into the editor below and see how they get transformed into their typographically nicer forms. You can see the complete list of predefined transformations in the {@link module:typing/texttransformation~TextTransformationConfig} documentation.
->>>>>>> e699f92e
+Type snippets such as `(c)`, `3/4`, `!=`, `---`, `"foo"` into the editor below and see how they get transformed into their typographically nicer forms. You can see the complete list of predefined transformations in the {@link module:typing/typingconfig~TextTransformationConfig} documentation.
 
 {@snippet features/text-transformation}
 
