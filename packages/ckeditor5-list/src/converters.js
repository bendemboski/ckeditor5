--- conflicted
+++ resolved
@@ -366,26 +366,7 @@
 
 		writer.insert( listItem, splitResult.position );
 
-<<<<<<< HEAD
-		// Remember position after list item, next list items will be inserted at this position.
-		let nextPosition = writer.createPositionAfter( listItem );
-
-		// Check all children of the converted `<li>`.
-		// At this point we assume there are no "whitespace" view text nodes in view list, between view list items.
-		// This should be handled by `<ul>` and `<ol>` converters.
-		for ( const child of data.viewItem.getChildren() ) {
-			// If this is a view list element, we will convert it after last `listItem` model element.
-			if ( child.name == 'ul' || child.name == 'ol' ) {
-				nextPosition = conversionApi.convertItem( child, nextPosition ).modelCursor;
-			}
-			// If it was not a list it was a "regular" list item content. Just convert it to `listItem`.
-			else {
-				conversionApi.convertItem( child, writer.createPositionAt( listItem, 'end' ) );
-			}
-		}
-=======
 		const nextPosition = viewToModelListItemChildrenConverter( listItem, data.viewItem.getChildren(), conversionApi );
->>>>>>> 62e53fbb
 
 		conversionStore.indent--;
 
@@ -828,8 +809,9 @@
 // @param {Object} conversionApi Conversion interface to be used by the callback.
 // @returns {module:engine/model/position~Position} Position on which next elements should be inserted after children conversion.
 function viewToModelListItemChildrenConverter( listItemModel, viewChildren, conversionApi ) {
+	const writer = conversionApi.writer;
 	let lastListItem = listItemModel;
-	let nextPosition = ModelPosition.createAfter( lastListItem );
+	let nextPosition = writer.createPositionAfter( listItemModel );
 
 	// Check all children of the converted `<li>`. At this point we assume there are no "whitespace" view text nodes
 	// in view list, between view list items. This should be handled by `<ul>` and `<ol>` converters.
@@ -841,7 +823,7 @@
 		// If it is not a view list element it is a "regular" list item content. Its conversion result will
 		// be inserted as `listItem` children (block children may split current `listItem`).
 		else {
-			const result = conversionApi.convertItem( child, ModelPosition.createAt( lastListItem, 'end' ) );
+			const result = conversionApi.convertItem( child, writer.createPositionAt( lastListItem, 'end' ) );
 			const convertedChild = result.modelRange.start.nodeAfter;
 
 			nextPosition = result.modelCursor;
@@ -871,7 +853,7 @@
 				// We need to check for such cases and use proper list item and position based on it.
 				if ( !lastListItem.is( 'listItem' ) && lastListItem.nextSibling && lastListItem.nextSibling.is( 'listItem' ) ) {
 					lastListItem = lastListItem.nextSibling;
-					nextPosition = ModelPosition.createAt( lastListItem, 'end' );
+					nextPosition = writer.createPositionAt( lastListItem, 'end' );
 				}
 			}
 		}
