--- conflicted
+++ resolved
@@ -1,9 +1,5 @@
 /**
-<<<<<<< HEAD
- * @license Copyright (c) 2003-2022, CKSource - Frederico Knabben. All rights reserved.
-=======
  * @license Copyright (c) 2003-2022, CKSource Holding sp. z o.o. All rights reserved.
->>>>>>> e391ddb7
  * For licensing, see LICENSE.md or https://ckeditor.com/legal/ckeditor-oss-license
  */
 
@@ -18,7 +14,7 @@
 import TablePropertiesEditing from '@ckeditor/ckeditor5-table/src/tableproperties/tablepropertiesediting';
 import TableCellPropertiesEditing from '@ckeditor/ckeditor5-table/src/tablecellproperties/tablecellpropertiesediting';
 import List from '../../src/list';
-import ListProperties from '../../src/listproperties';
+import ListStyle from '../../src/liststyle';
 import Indent from '@ckeditor/ckeditor5-indent/src/indent';
 import IndentBlock from '@ckeditor/ckeditor5-indent/src/indentblock';
 import TodoList from '../../src/todolist';
@@ -37,7 +33,7 @@
 			List,
 			TodoList,
 			Paragraph,
-			ListProperties,
+			ListStyle,
 			Table,
 			TablePropertiesEditing,
 			TableCellPropertiesEditing,
