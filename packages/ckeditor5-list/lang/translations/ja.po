--- conflicted
+++ resolved
@@ -143,16 +143,8 @@
 
 msgctxt "Assistive technologies label for entering the to-do list."
 msgid "Entering a to-do list"
-<<<<<<< HEAD
-msgstr ""
-
-msgctxt "Assistive technologies label for leaving the to-do list."
-msgid "Leaving a to-do list"
-msgstr ""
-=======
 msgstr "To-Doリストを入力"
 
 msgctxt "Assistive technologies label for leaving the to-do list."
 msgid "Leaving a to-do list"
-msgstr "To-Doリストを残す"
->>>>>>> 930edc69
+msgstr "To-Doリストを残す"