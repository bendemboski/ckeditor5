# Copyright (c) 2003-2024, CKSource Holding sp. z o.o. All rights reserved.
#
#                                     !!! IMPORTANT !!!
#
#         Before you edit this file, please keep in mind that contributing to the project
#                translations is possible ONLY via the Transifex online service.
#
#         To submit your translations, visit https://www.transifex.com/ckeditor/ckeditor5.
#
#                   To learn more, check out the official contributor's guide:
#     https://ckeditor.com/docs/ckeditor5/latest/framework/guides/contributing/contributing.html
#
msgid ""
msgstr ""
"Language-Team: Indonesian (https://app.transifex.com/ckeditor/teams/11143/id/)\n"
"Language: id\n"
"Plural-Forms: nplurals=1; plural=0;\n"
"Content-Type: text/plain; charset=UTF-8\n"

msgctxt "Toolbar button tooltip for the Numbered List feature."
msgid "Numbered List"
msgstr "Daftar Berangka"

msgctxt "Toolbar button tooltip for the Bulleted List feature."
msgid "Bulleted List"
msgstr "Daftar Tak Berangka"

msgctxt "Toolbar button tooltip for the To-do List feature."
msgid "To-do List"
msgstr "Daftar untuk-dikerjakan"

msgctxt "The ARIA label of the toolbar displaying buttons allowing users to change the bulleted list style."
msgid "Bulleted list styles toolbar"
msgstr "Bilah alat gaya daftar bullet"

msgctxt "The ARIA label of the toolbar displaying buttons allowing users to change the numbered list style."
msgid "Numbered list styles toolbar"
msgstr "Bilah alat gaya daftar angka"

msgctxt "The ARIA label of the button that toggles the \"disc\" list style."
msgid "Toggle the disc list style"
msgstr "Alihkan gaya daftar disc"

msgctxt "The ARIA label of the button that toggles the \"circle\" list style."
msgid "Toggle the circle list style"
msgstr "Alihkan gaya daftar circle"

msgctxt "The ARIA label of the button that toggles the \"square\" list style."
msgid "Toggle the square list style"
msgstr "Alihkan gaya daftar square"

msgctxt "The ARIA label of the button that toggles the \"decimal\" list style."
msgid "Toggle the decimal list style"
msgstr "Alihkan gaya daftar decimal"

msgctxt "The ARIA label of the button that toggles the \"decimal with leading zero\" list style."
msgid "Toggle the decimal with leading zero list style"
msgstr "Alihkan gaya daftar decimal with leading zero"

msgctxt "The ARIA label of the button that toggles the \"lower–roman\" list style."
msgid "Toggle the lower–roman list style"
msgstr "Alihkan gaya daftar lower–roman"

msgctxt "The ARIA label of the button that toggles the \"upper–roman\" list style."
msgid "Toggle the upper–roman list style"
msgstr "Alihkan gaya daftar upper–roman"

msgctxt "The ARIA label of the button that toggles the \"lower–latin\" list style."
msgid "Toggle the lower–latin list style"
msgstr "Alihkan gaya daftar lower–latin"

msgctxt "The ARIA label of the button that toggles the \"upper–latin\" list style."
msgid "Toggle the upper–latin list style"
msgstr "Alihkan gaya daftar upper–latin"

msgctxt "The tooltip text of the button that toggles the \"disc\" list style."
msgid "Disc"
msgstr "Disk"

msgctxt "The tooltip text of the button that toggles the \"circle\" list style."
msgid "Circle"
msgstr "Lingkaran"

msgctxt "The tooltip text of the button that toggles the \"square\" list style."
msgid "Square"
msgstr "Kotak"

msgctxt "The tooltip text of the button that toggles the \"decimal\" list style."
msgid "Decimal"
msgstr "Desimal"

msgctxt "The tooltip text of the button that toggles the \"decimal with leading zero\" list style."
msgid "Decimal with leading zero"
msgstr "Desimal dengan awalan nol"

msgctxt "The tooltip text of the button that toggles the \"lower–roman\" list style."
msgid "Lower–roman"
msgstr "Lower–roman"

msgctxt "The tooltip text of the button that toggles the \"upper–roman\" list style."
msgid "Upper-roman"
msgstr "Upper-roman"

msgctxt "The tooltip text of the button that toggles the \"lower–latin\" list style."
msgid "Lower-latin"
msgstr "Lower-latin"

msgctxt "The tooltip text of the button that toggles the \"upper–latin\" list style."
msgid "Upper-latin"
msgstr "Upper-latin"

msgctxt "The label of the button that toggles the visibility of additional numbered list property UI fields."
msgid "List properties"
msgstr "Properti daftar"

msgctxt "The label of the input allowing to change the start index of a numbered list."
msgid "Start at"
msgstr "Mulai dari"

msgctxt "The error message displayed when the numbered list start index input value is not a valid number."
msgid "Invalid start index value."
msgstr "Nilai indeks mulai tidak valid."

msgctxt "The error message displayed when the numbered list start index input value is invalid."
msgid "Start index must be greater than 0."
msgstr "Indeks awal harus lebih besar dari 0."

msgctxt "The label of the switch button that reverses the order of the numbered list."
msgid "Reversed order"
msgstr "Urutan terbalik"

msgctxt "Accessibility help dialog header text displayed before the list of keystrokes that can be used in a list."
msgid "Keystrokes that can be used in a list"
msgstr "Penekanan tombol yang dapat digunakan di daftar"

msgctxt "Keystroke description for assistive technologies: keystroke for increasing list item indentation."
msgid "Increase list item indent"
msgstr "Tambah indentasi item daftar"

msgctxt "Keystroke description for assistive technologies: keystroke for decreasing list item indentation."
msgid "Decrease list item indent"
msgstr "Kurangi indentasi item daftar"

msgctxt "Assistive technologies label for entering the to-do list."
msgid "Entering a to-do list"
<<<<<<< HEAD
msgstr ""

msgctxt "Assistive technologies label for leaving the to-do list."
msgid "Leaving a to-do list"
msgstr ""
=======
msgstr "memasukkan daftar kerja"

msgctxt "Assistive technologies label for leaving the to-do list."
msgid "Leaving a to-do list"
msgstr "meninggalkan daftar kerja"
>>>>>>> 930edc69
<|MERGE_RESOLUTION|>--- conflicted
+++ resolved
@@ -143,16 +143,8 @@
 
 msgctxt "Assistive technologies label for entering the to-do list."
 msgid "Entering a to-do list"
-<<<<<<< HEAD
-msgstr ""
-
-msgctxt "Assistive technologies label for leaving the to-do list."
-msgid "Leaving a to-do list"
-msgstr ""
-=======
 msgstr "memasukkan daftar kerja"
 
 msgctxt "Assistive technologies label for leaving the to-do list."
 msgid "Leaving a to-do list"
-msgstr "meninggalkan daftar kerja"
->>>>>>> 930edc69
+msgstr "meninggalkan daftar kerja"