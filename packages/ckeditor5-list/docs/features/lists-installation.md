--- conflicted
+++ resolved
@@ -8,13 +8,7 @@
 
 # Installation
 
-<<<<<<< HEAD
-<info-box info>
-	The lists feature is enabled by default in all {@link getting-started/legacy-getting-started/predefined-builds predefined builds}. The installation instructions are for developers interested in building their own, custom rich text editor.
-</info-box>
-=======
 List functionality in CKEditor&nbsp;5 is provided by several plugins. This article explains how to install them.
->>>>>>> 8dfe4447
 
 ## Ordered and unordered lists installation
 
@@ -81,13 +75,10 @@
 	.catch( /* ... */ );
 ```
 
-<<<<<<< HEAD
 <info-box info>
 	Read more about {@link framework/plugins/installing-plugins installing plugins}.
 </info-box>
 
-=======
->>>>>>> 8dfe4447
 <info-box warning>
 	The {@link module:list/listproperties~ListProperties} feature overrides UI button implementations from the {@link module:list/list/listui~ListUI}.
 </info-box>
