---
menu-title: Ordered and unordered lists
meta-title: Lists | CKEditor 5 Documentation
category: features-lists
order: 10
---

{@snippet features/lists-source}

# Ordered and unordered lists

The list feature lets you create ordered (numbered) and unordered (bulleted) lists. The unique thing about them is that you can put any content inside each list item (including block elements like paragraphs and tables), retaining the continuity of numbering and indentation.

<info-box warning>
	Since version 41.0.0, the list support plugin has changed for CKEditor&nbsp;5. You can read more about this change in the {@link updating/update-to-41#breaking-changes-to-the-list-plugin Update to CKEditor 41.0.0} guide.
</info-box>

## Demo

Use the editor below to see the list feature in action. You can use toolbar buttons to insert both ordered {@icon @ckeditor/ckeditor5-core/theme/icons/numberedlist.svg Insert ordered list} and unordered lists {@icon @ckeditor/ckeditor5-core/theme/icons/bulletedlist.svg Insert unordered list}.

You can also use Markdown code recognized by the {@link features/autoformat autoformatting feature}:

* Start a line with `*` or `-` followed by a space for a bulleted list.
* Start a line with `1.` or `1)` followed by a space for a numbered list.

{@snippet features/lists-document}

<info-box info>
	This demo presents a limited set of features. Visit the {@link examples/builds/full-featured-editor feature-rich editor example} to see more in action.
</info-box>

## List properties

Besides the basic functionality of creating ordered and unordered lists, CKEditor&nbsp;5 offers formatting tools that let you control the lists. You can enable features such as more styles for list markers, setting the start index, or reversing the list order separately or all at once. Check out the individual demos below or see all list properties working together in the {@link examples/builds/full-featured-editor full-featured editor example}.

### List styles

The list style feature introduces some more styles for the list item markers. When {@link module:list/listconfig~ListPropertiesConfig#styles enabled}, it adds 3 styles for unordered lists and 6 styles for ordered lists to choose from. The user will be able to set or change the list style via the dropdown. It opens when you click the arrow next to the appropriate list button in the toolbar.

#### Demo

In the editor below, use the ordered {@icon @ckeditor/ckeditor5-core/theme/icons/numberedlist.svg Insert ordered list} or unordered list dropdown {@icon @ckeditor/ckeditor5-core/theme/icons/bulletedlist.svg Insert unordered list} to choose the desired marker type for each list.

{@snippet features/lists-style}

### List start index

The list start index feature allows the user to choose the starting point of an ordered list. By default, this would be `1` (or `A`, or `I` &ndash; see the [list styles section](#list-styles)). Sometimes you may want to start a list with some other digit or letter, though.

When this feature is {@link module:list/listconfig~ListPropertiesConfig#startIndex enabled}, an extra dropdown option is available in the ordered list toolbar button. Thanks to it, the user may set or change the starting marker.

#### Demo

In the editor below, notice how the ordering continues in the second list. To achieve continuous numbering of all spaceships from the example, go to the first item of the last list. Then use the ordered list {@icon @ckeditor/ckeditor5-core/theme/icons/numberedlist.svg Insert ordered list} dropdown input field to set the start index.

{@snippet features/lists-index}

### Reversed list

The reversed list feature lets the user reverse the numbering order of a list, changing it from ascending to descending. This is useful in countdowns and things-to-do lists that need to reproduce steps in a reversed order (for example, in disassembly instructions).

When this feature is {@link module:list/listconfig~ListPropertiesConfig#reversed enabled}, an extra dropdown switch is available in the ordered list toolbar button. Thanks to it,  the user may reverse the order of a list with a single click.

#### Demo

Click the second list and use the ordered list {@icon @ckeditor/ckeditor5-core/theme/icons/numberedlist.svg Insert ordered list} dropdown switch to choose whether to reverse the numbering order.

{@snippet features/lists-reversed}

<info-box info>
	You can see all the list properties together in action in the {@link examples/builds/full-featured-editor Feature-rich editor} and {@link examples/builds/document-editor Document editor} examples.
</info-box>

## Installation

<<<<<<< HEAD
=======
<info-box info>
	⚠️ **New import paths**

	Starting with {@link updating/update-to-42 version 42.0.0}, we changed the format of import paths. This guide uses the new, shorter format. Refer to the {@link getting-started/legacy-getting-started/legacy-imports Packages in the legacy setup} guide if you use an older version of CKEditor&nbsp;5.
</info-box>

>>>>>>> e9ac15f6
The `List` plugin provides the {@link features/lists ordered (numbered) and unordered (bulleted) features} for CKEditor&nbsp;5. {@link features/lists#list-properties Additional list properties}, such as list marker styles, start index, or reversed list order, are provided by the `ListProperties` plugin.

### List feature

After {@link getting-started/quick-start installing the editor}, add the feature to your plugin list and toolbar configuration:

```js
import { List } from 'ckeditor5';

ClassicEditor
	.create( document.querySelector( '#editor' ), {
		plugins: [ List, /* ... */ ],
		toolbar: [ 'bulletedList', 'numberedList', /* ... */ ]
	} )
	.then( /* ... */ )
	.catch( /* ... */ );
```

### List properties

After {@link getting-started/quick-start installing the editor}, add `ListProperties` to your plugin list and toolbar configuration:

To enable selected sub-features of the list properties, add their configuration to your editor. Set `true` for each feature you want to enable:

```js
import { ListProperties } from 'ckeditor5';

ClassicEditor
	.create( document.querySelector( '#editor' ), {
		plugins: [ ListProperties, /* ... */ ],
		toolbar: [ 'bulletedList', 'numberedList', /* ... */ ],
		list: {
			properties: {
				styles: true,
				startIndex: true,
				reversed: true
			}
		}
	} )
	.then( /* ... */ )
	.catch( /* ... */ );
```

<info-box warning>
	The {@link module:list/listproperties~ListProperties} feature overrides UI button implementations from the {@link module:list/list/listui~ListUI}.
</info-box>

## Related features

These CKEditor&nbsp;5 features provide similar functionality:

* {@link features/todo-lists To-do lists} &ndash; Create a list of interactive checkboxes with labels.
* {@link features/multi-level-lists Multi-level lists} &ndash; Multi-level lists allow the user to set different markers (symbols, text or numbers) to display at each level of the list.
* {@link features/indent Block indentation} &ndash; Set indentation for text blocks such as paragraphs or headings and lists.
* {@link features/autoformat Autoformatting} &ndash; Format the text on the go with Markdown code.

## Common API

The {@link module:list/list~List} plugin registers:

* The {@link module:list/list/listcommand~ListCommand `'numberedList'`} command.
* The {@link module:list/list/listcommand~ListCommand `'bulletedList'`} command.
* The {@link module:list/list/listindentcommand~ListIndentCommand `'indentList'`} command.
* The {@link module:list/list/listindentcommand~ListIndentCommand `'outdentList'`} command.
* The `'numberedList'` UI button.
* The `'bulletedList'` UI button.

The {@link module:list/listproperties~ListProperties} plugin registers:

* The {@link module:list/listproperties/liststylecommand~ListStyleCommand `listStyle`} command. It accepts the `type` of the list style to set. If not set, it uses the default marker (usually decimal).
	```js
	editor.execute( 'listStyle', { type: 'lower-roman' } );
	```
	The available types are:

	* For bulleted lists: `'disc'`, `'circle'`, and `'square'`.
	* For numbered lists: `'decimal'`, `'decimal-leading-zero'`, `'lower-roman'`, `'upper-roman'`, `'lower-latin'`, and `'upper-latin'`.
* The {@link module:list/listproperties/liststartcommand~ListStartCommand `listStart`} command. It is a number and defaults to `1` (meaning a list starts with `1`). If enabled, it accepts a numerical value for the `start` attribute.

	```js
	editor.execute( 'listStart', { startIndex: 3 } );
	```

* The {@link module:list/listproperties/listreversedcommand~ListReversedCommand `listReversed`} command. It is a Boolean and defaults to `false` (meaning the list order is ascending).

	```js
	editor.execute( 'listReversed', { reversed: true } );
	```

* The `numberedList` UI split button. It overrides the UI button registered by the `List` plugin.
* The `bulletedList` UI split button. It overrides the UI button registered by the `List` plugin.

## Contribute

The source code of the feature is available on GitHub at [https://github.com/ckeditor/ckeditor5/tree/master/packages/ckeditor5-list](https://github.com/ckeditor/ckeditor5/tree/master/packages/ckeditor5-list).<|MERGE_RESOLUTION|>--- conflicted
+++ resolved
@@ -74,15 +74,12 @@
 
 ## Installation
 
-<<<<<<< HEAD
-=======
 <info-box info>
 	⚠️ **New import paths**
 
 	Starting with {@link updating/update-to-42 version 42.0.0}, we changed the format of import paths. This guide uses the new, shorter format. Refer to the {@link getting-started/legacy-getting-started/legacy-imports Packages in the legacy setup} guide if you use an older version of CKEditor&nbsp;5.
 </info-box>
 
->>>>>>> e9ac15f6
 The `List` plugin provides the {@link features/lists ordered (numbered) and unordered (bulleted) features} for CKEditor&nbsp;5. {@link features/lists#list-properties Additional list properties}, such as list marker styles, start index, or reversed list order, are provided by the `ListProperties` plugin.
 
 ### List feature
