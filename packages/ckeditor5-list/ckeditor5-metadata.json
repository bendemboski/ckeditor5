--- conflicted
+++ resolved
@@ -92,8 +92,6 @@
 					"styles": "list-style-type"
 				}
 			]
-<<<<<<< HEAD
-=======
 		},
 		{
 			"name": "List",
@@ -190,7 +188,6 @@
 					"styles": "list-style-type"
 				}
 			]
->>>>>>> b9fb73aa
 		}
 	]
 }