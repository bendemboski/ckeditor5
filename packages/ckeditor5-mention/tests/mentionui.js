/**
 * @license Copyright (c) 2003-2019, CKSource - Frederico Knabben. All rights reserved.
 * For licensing, see LICENSE.md or https://ckeditor.com/legal/ckeditor-oss-license
 */

/* global window, document, setTimeout, Event */

import ClassicTestEditor from '@ckeditor/ckeditor5-core/tests/_utils/classictesteditor';
import Plugin from '@ckeditor/ckeditor5-core/src/plugin';
import Paragraph from '@ckeditor/ckeditor5-paragraph/src/paragraph';
import { keyCodes } from '@ckeditor/ckeditor5-utils/src/keyboard';
import testUtils from '@ckeditor/ckeditor5-core/tests/_utils/utils';
import global from '@ckeditor/ckeditor5-utils/src/dom/global';
import { setData } from '@ckeditor/ckeditor5-engine/src/dev-utils/model';
import DomEventData from '@ckeditor/ckeditor5-engine/src/view/observer/domeventdata';
import EventInfo from '@ckeditor/ckeditor5-utils/src/eventinfo';
import CKEditorError from '@ckeditor/ckeditor5-utils/src/ckeditorerror';
import ContextualBalloon from '@ckeditor/ckeditor5-ui/src/panel/balloon/contextualballoon';
import env from '@ckeditor/ckeditor5-utils/src/env';

import MentionUI, { createRegExp } from '../src/mentionui';
import featureDetection from '../src/featuredetection';
import MentionEditing from '../src/mentionediting';
import MentionsView from '../src/ui/mentionsview';

describe( 'MentionUI', () => {
	let editor, model, doc, editingView, mentionUI, editorElement, mentionsView, panelView;

	const staticConfig = {
		feeds: [
			{
				feed: [ '@Barney', '@Lily', '@Marshall', '@Robin', '@Ted' ],
				marker: '@'
			}
		]
	};

	testUtils.createSinonSandbox();

	beforeEach( () => {
		editorElement = document.createElement( 'div' );
		document.body.appendChild( editorElement );
	} );

	afterEach( () => {
		sinon.restore();
		editorElement.remove();

		if ( editor ) {
			return editor.destroy();
		}
	} );

	it( 'should create a plugin instance', () => {
		return createClassicTestEditor().then( () => {
			expect( mentionUI ).to.instanceOf( Plugin );
			expect( mentionUI ).to.instanceOf( MentionUI );
		} );
	} );

	it( 'should load ContextualBalloon plugin', () => {
		return createClassicTestEditor().then( () => {
			expect( editor.plugins.get( ContextualBalloon ) ).to.be.instanceOf( ContextualBalloon );
		} );
	} );

	describe( 'init()', () => {
		it( 'should throw if marker was not provided for feed', () => {
			return createClassicTestEditor( { feeds: [ { feed: [ 'a' ] } ] } ).catch( error => {
				expect( error ).to.be.instanceOf( CKEditorError );
				expect( error.message ).to.match( /mentionconfig-incorrect-marker/ );
			} );
		} );

		it( 'should throw if marker is empty string', () => {
			return createClassicTestEditor( { feeds: [ { marker: '', feed: [ 'a' ] } ] } ).catch( error => {
				expect( error ).to.be.instanceOf( CKEditorError );
				expect( error.message ).to.match( /mentionconfig-incorrect-marker/ );
			} );
		} );

		it( 'should throw if marker is longer then 1 character', () => {
			return createClassicTestEditor( { feeds: [ { marker: '$$', feed: [ 'a' ] } ] } ).catch( error => {
				expect( error ).to.be.instanceOf( CKEditorError );
				expect( error.message ).to.match( /mentionconfig-incorrect-marker/ );
			} );
		} );
	} );

	describe( 'pluginName', () => {
		it( 'should return plugin by its name', () => {
			return createClassicTestEditor().then( () => {
				expect( editor.plugins.get( 'MentionUI' ) ).to.equal( mentionUI );
			} );
		} );
	} );

	describe( 'contextual balloon', () => {
		beforeEach( () => {
			return createClassicTestEditor( staticConfig )
				.then( () => {
					setData( model, '<paragraph>foo []</paragraph>' );

					model.change( writer => {
						writer.insertText( '@', doc.selection.getFirstPosition() );
					} );
				} )
				.then( waitForDebounce );
		} );

		it( 'should disable arrow', () => {
			expect( panelView.isVisible ).to.be.true;
			expect( panelView.withArrow ).to.be.false;
		} );

		it( 'should add MentionView to a panel', () => {
			expect( editor.plugins.get( ContextualBalloon ).visibleView ).to.be.instanceof( MentionsView );
		} );
	} );

	describe( 'position', () => {
		let pinSpy;

		const caretRect = {
			bottom: 118,
			height: 18,
			left: 500,
			right: 501,
			top: 100,
			width: 1
		};

		const balloonRect = {
			bottom: 150,
			height: 150,
			left: 0,
			right: 200,
			top: 0,
			width: 200
		};

		beforeEach( () => {
			return createClassicTestEditor( staticConfig ).then( () => {
				pinSpy = sinon.spy( panelView, 'pin' );
			} );
		} );

		it( 'should properly calculate position data', () => {
			const editableElement = editingView.document.selection.editableElement;

			setData( model, '<paragraph>foo []</paragraph>' );
			stubSelectionRects( [ caretRect ] );

			expect( editor.model.markers.has( 'mention' ) ).to.be.false;

			model.change( writer => {
				writer.insertText( '@', doc.selection.getFirstPosition() );
			} );

			return waitForDebounce()
				.then( () => {
					const pinArgument = pinSpy.firstCall.args[ 0 ];
					const { target, positions, limiter, fitInViewport } = pinArgument;

					expect( positions ).to.have.length( 4 );

					// Mention UI should set limiter to the editable area.
					expect( limiter() ).to.equal( editingView.domConverter.mapViewToDom( editableElement ) );
					expect( fitInViewport ).to.be.undefined;

					expect( editor.model.markers.has( 'mention' ) ).to.be.true;
					const mentionMarker = editor.model.markers.get( 'mention' );
					const focus = doc.selection.focus;
					const expectedRange = editor.model.createRange( focus.getShiftedBy( -1 ), focus );

					// It should create a model marker for matcher marker character ('@').
					expect( expectedRange.isEqual( mentionMarker.getRange() ) ).to.be.true;

					const toViewRangeSpy = sinon.spy( editor.editing.mapper, 'toViewRange' );

					expect( target() ).to.deep.equal( caretRect );

					sinon.assert.calledOnce( toViewRangeSpy );
					const range = toViewRangeSpy.firstCall.args[ 0 ];

					expect( mentionMarker.getRange().isEqual( range ), 'Should position to mention marker.' );

					const caretSouthEast = positions[ 0 ];
					const caretSouthWest = positions[ 1 ];
					const caretNorthEast = positions[ 2 ];
					const caretNorthWest = positions[ 3 ];

					expect( caretSouthEast( caretRect, balloonRect ) ).to.deep.equal( {
						left: 501,
						name: 'caret_se',
						top: 121
					} );

					expect( caretSouthWest( caretRect, balloonRect ) ).to.deep.equal( {
						left: 301,
						name: 'caret_sw',
						top: 121
					} );

					expect( caretNorthEast( caretRect, balloonRect ) ).to.deep.equal( {
						left: 501,
						name: 'caret_ne',
						top: -53
					} );

					expect( caretNorthWest( caretRect, balloonRect ) ).to.deep.equal( {
						left: 301,
						name: 'caret_nw',
						top: -53
					} );
				} );
		} );

		it( 'should re-calculate position on typing and stay on selected position', () => {
			setData( model, '<paragraph>foo []</paragraph>' );
			stubSelectionRects( [ caretRect ] );

			model.change( writer => {
				writer.insertText( '@', doc.selection.getFirstPosition() );
			} );

			let positionAfterFirstShow;

			return waitForDebounce()
				.then( () => {
					sinon.assert.calledOnce( pinSpy );

					const pinArgument = pinSpy.firstCall.args[ 0 ];
					const { positions } = pinArgument;

					expect( positions ).to.have.length( 4 );

					positionAfterFirstShow = mentionsView.position;

					model.change( writer => {
						writer.insertText( 't', doc.selection.getFirstPosition() );
					} );
				} )
				.then( waitForDebounce )
				.then( () => {
					sinon.assert.calledTwice( pinSpy );

					const pinArgument = pinSpy.secondCall.args[ 0 ];
					const { positions } = pinArgument;

					expect( positions, 'should reuse first matched position' ).to.have.length( 1 );
					expect( positions[ 0 ].name ).to.equal( positionAfterFirstShow );
				} );
		} );

		it( 'does not fail if selection has no #editableElement', () => {
			setData( model, '<paragraph>foo []</paragraph>' );
			stubSelectionRects( [ caretRect ] );

			expect( editor.model.markers.has( 'mention' ) ).to.be.false;

			model.change( writer => {
				writer.insertText( '@', doc.selection.getFirstPosition() );
			} );

			return waitForDebounce()
				.then( () => {
					const pinArgument = pinSpy.firstCall.args[ 0 ];
					const { limiter } = pinArgument;

					sinon.stub( editingView.document.selection, 'editableElement' ).value( null );

					// Should not break;
					expect( limiter() ).to.be.null;
				} );
		} );
	} );

	describe( 'typing integration', () => {
		it( 'should show panel for matched marker after typing minimum characters', () => {
			return createClassicTestEditor( { feeds: [ Object.assign( { minimumCharacters: 2 }, staticConfig.feeds[ 0 ] ) ] } )
				.then( () => {
					setData( model, '<paragraph>foo []</paragraph>' );

					model.change( writer => {
						writer.insertText( '@', doc.selection.getFirstPosition() );
					} );
				} )
				.then( () => {
					model.change( writer => {
						writer.insertText( 'B', doc.selection.getFirstPosition() );
					} );
				} )
				.then( waitForDebounce )
				.then( () => {
					expect( panelView.isVisible ).to.be.false;
					expect( editor.model.markers.has( 'mention' ) ).to.be.false;
				} )
				.then( waitForDebounce )
				.then( () => {
					model.change( writer => {
						writer.insertText( 'a', doc.selection.getFirstPosition() );
					} );
				} )
				.then( waitForDebounce )
				.then( () => {
					expect( panelView.isVisible ).to.be.true;
					expect( editor.model.markers.has( 'mention' ) ).to.be.true;
					expect( mentionsView.items ).to.have.length( 1 );

					model.change( writer => {
						writer.insertText( 'r', doc.selection.getFirstPosition() );
					} );
				} )
				.then( waitForDebounce )
				.then( () => {
					expect( panelView.isVisible ).to.be.true;
					expect( editor.model.markers.has( 'mention' ) ).to.be.true;
					expect( mentionsView.items ).to.have.length( 1 );
				} );
		} );

		describe( 'static list with large set of results', () => {
			const bigList = {
				marker: '@',
				feed: [
					'@a01', '@a02', '@a03', '@a04', '@a05', '@a06', '@a07', '@a08', '@a09', '@a10', '@a11', '@a12'
				]
			};

			beforeEach( () => {
				return createClassicTestEditor( { feeds: [ bigList ] } );
			} );

			it( 'should show panel with no more then 10 items for default static feed', () => {
				setData( model, '<paragraph>foo []</paragraph>' );

				model.change( writer => {
					writer.insertText( '@', doc.selection.getFirstPosition() );
				} );

				return waitForDebounce()
					.then( () => {
						expect( panelView.isVisible ).to.be.true;
						expect( mentionsView.items ).to.have.length( 10 );
					} );
			} );

			it( 'should scroll mention panel to the selected item', () => {
				setData( model, '<paragraph>foo []</paragraph>' );

				model.change( writer => {
					writer.insertText( '@', doc.selection.getFirstPosition() );
				} );

				const arrowDownEvtData = {
					keyCode: keyCodes.arrowdown,
					preventDefault: sinon.spy(),
					stopPropagation: sinon.spy()
				};

				const arrowUpEvtData = {
					keyCode: keyCodes.arrowup,
					preventDefault: sinon.spy(),
					stopPropagation: sinon.spy()
				};

				return waitForDebounce()
					.then( () => {
						// The scroll test highly depends on browser styles.
						// Some CI test environments might not load theme which will result that tests will not render on CI as locally.
						// To make this test repeatable across different environments it enforces mentions view size to 100px...
						const reset = 'padding:0px;margin:0px;border:0 none;line-height: 1em;';

						const mentionElementSpy = testUtils.sinon.spy( mentionsView.element, 'scrollTop', [ 'set' ] );
						mentionsView.element.style = `min-height:100px;height:100px;max-height:100px;${ reset };`;

						// ...and each list view item size to 25px...
						Array.from( mentionsView.items ).forEach( item => {
							const listItemElement = item.children.get( 0 ).element;

							listItemElement.style = `min-height:unset;height:25px;max-height:25px;${ reset };min-width:12em;`;
						} );

						// ...so after those changes it is safe to assume that:
						// - base offset is 0
						// - only 4 items are visible at once
						// - if scrolled to the last element scrollTop will be set to 150px. The 150px is the offset of the 7th item in the
						//   list as last four (7, 8, 9 & 10) will be visible.
						expect( panelView.isVisible ).to.be.true;
						expectChildViewsIsOnState( [ true, false, false, false, false, false, false, false, false, false ] );

						// Edge browser always tries to scroll in tests environment: See ckeditor5-utils#282.
						if ( !env.isEdge ) {
							sinon.assert.callCount( mentionElementSpy.set, 0 );
						}

						fireKeyDownEvent( arrowDownEvtData );

						expectChildViewsIsOnState( [ false, true, false, false, false, false, false, false, false, false ] );
						// Edge browser always tries to scroll in tests environment: See ckeditor5-utils#282.
						if ( !env.isEdge ) {
							expect( mentionsView.element.scrollTop ).to.equal( 0 );
							sinon.assert.callCount( mentionElementSpy.set, 0 );
						}

						fireKeyDownEvent( arrowUpEvtData );

						expectChildViewsIsOnState( [ true, false, false, false, false, false, false, false, false, false ] );
						expect( mentionsView.element.scrollTop ).to.equal( 0 );

						// Edge browser always tries to scroll in tests environment: See ckeditor5-utils#282.
						if ( !env.isEdge ) {
							sinon.assert.callCount( mentionElementSpy.set, 0 );
						}

						fireKeyDownEvent( arrowUpEvtData );

						expectChildViewsIsOnState( [ false, false, false, false, false, false, false, false, false, true ] );

						// We want 150, but sometimes we get e.g. 151.
						expect( mentionsView.element.scrollTop ).to.be.within( 140, 160, 'last item highlighted' );

						// Edge browser always tries to scroll in tests environment: See ckeditor5-utils#282.
						if ( !env.isEdge ) {
							sinon.assert.callCount( mentionElementSpy.set, 1 );
						}

						fireKeyDownEvent( arrowDownEvtData );

						expectChildViewsIsOnState( [ true, false, false, false, false, false, false, false, false, false ] );

						// We want 0, but sometimes we get e.g. 1. (Firefox)
						expect( mentionsView.element.scrollTop ).to.be.within( 0, 10 );

						// Edge browser always tries to scroll in tests environment: See ckeditor5-utils#282.
						if ( !env.isEdge ) {
							sinon.assert.callCount( mentionElementSpy.set, 2 );
						}
					} );
			} );
		} );

		describe( 'ES2018 RegExp Unicode property escapes fallback', () => {
			let regExpStub;

			// Cache the original value to restore it after the tests.
			const originalPunctuationSupport = featureDetection.isPunctuationGroupSupported;

			before( () => {
				featureDetection.isPunctuationGroupSupported = false;
			} );

			beforeEach( () => {
				return createClassicTestEditor( staticConfig )
					.then( editor => {
						regExpStub = sinon.stub( window, 'RegExp' );

						return editor;
					} );
			} );

<<<<<<< HEAD
			it( 'should fallback to old method if browser does not support unicode property escapes (on Edge)', () => {
				// Stub the isEdge for coverage tests in other browsers.
				testUtils.sinon.stub( env, 'isEdge' ).get( () => true );

				setData( model, '<paragraph>[] foo</paragraph>' );

				model.change( writer => {
					writer.insertText( '〈', doc.selection.getFirstPosition() );
				} );

				model.change( writer => {
					writer.insertText( '@', doc.selection.getFirstPosition() );
				} );

				return waitForDebounce()
					.then( () => {
						expect( panelView.isVisible ).to.be.false;
						expect( editor.model.markers.has( 'mention' ) ).to.be.false;
					} );
=======
			after( () => {
				featureDetection.isPunctuationGroupSupported = originalPunctuationSupport;
>>>>>>> 87d1726d
			} );

			it( 'returns a simplified RegExp for browsers not supporting Unicode punctuation groups', () => {
				featureDetection.isPunctuationGroupSupported = false;
				createRegExp( '@', 2 );
				sinon.assert.calledOnce( regExpStub );
				sinon.assert.calledWithExactly( regExpStub, '(^|[ \\(\\[{"\'])([@])([_a-zA-Z0-9À-ž]{2,}?)$', 'u' );
			} );

			it( 'returns a ES2018 RegExp for browsers supporting Unicode punctuation groups', () => {
				featureDetection.isPunctuationGroupSupported = true;
				createRegExp( '@', 2 );
				sinon.assert.calledOnce( regExpStub );
				sinon.assert.calledWithExactly( regExpStub, '(^|[ \\p{Ps}\\p{Pi}"\'])([@])([_a-zA-Z0-9À-ž]{2,}?)$', 'u' );
			} );
		} );

		describe( 'static list with default trigger', () => {
			beforeEach( () => {
				return createClassicTestEditor( staticConfig );
			} );

			it( 'should show panel for matched marker', () => {
				setData( model, '<paragraph>foo []</paragraph>' );

				expect( editor.model.markers.has( 'mention' ) ).to.be.false;

				model.change( writer => {
					writer.insertText( '@', doc.selection.getFirstPosition() );
				} );

				return waitForDebounce()
					.then( () => {
						expect( panelView.isVisible ).to.be.true;
						expect( editor.model.markers.has( 'mention' ) ).to.be.true;
						expect( mentionsView.items ).to.have.length( 5 );
					} );
			} );

			it( 'should show panel for matched marker at the beginning of paragraph', () => {
				setData( model, '<paragraph>[] foo</paragraph>' );

				model.change( writer => {
					writer.insertText( '@', doc.selection.getFirstPosition() );
				} );

				return waitForDebounce()
					.then( () => {
						expect( panelView.isVisible ).to.be.true;
						expect( editor.model.markers.has( 'mention' ) ).to.be.true;
						expect( mentionsView.items ).to.have.length( 5 );
					} );
			} );

			it( 'should show panel for matched marker after a <softBreak>', () => {
				model.schema.register( 'softBreak', {
					allowWhere: '$text',
					isInline: true
				} );

				editor.conversion.for( 'upcast' )
					.elementToElement( {
						model: 'softBreak',
						view: 'br'
					} );

				editor.conversion.for( 'downcast' )
					.elementToElement( {
						model: 'softBreak',
						view: ( modelElement, viewWriter ) => viewWriter.createEmptyElement( 'br' )
					} );

				setData( model, '<paragraph>abc<softBreak></softBreak>[] foo</paragraph>' );

				model.change( writer => {
					writer.insertText( '@', doc.selection.getFirstPosition() );
				} );

				return waitForDebounce()
					.then( () => {
						expect( panelView.isVisible ).to.be.true;
						expect( editor.model.markers.has( 'mention' ) ).to.be.true;
						expect( mentionsView.items ).to.have.length( 5 );
					} );
			} );

			// Opening parenthesis type characters that should be supported on all environments.
			for ( const character of [ '(', '\'', '"', '[', '{' ] ) {
				testOpeningPunctuationCharacter( character );
			}

			// Excerpt of opening parenthesis type characters that tests ES2018 Unicode property escapes on supported environment.
<<<<<<< HEAD
			for ( const character of [
				// Belongs to Ps (Punctuation, Open) group:
				'〈', '„', '﹛', '｟', '｛',
				// Belongs to Pi (Punctuation, Initial quote) group:
				'«', '‹', '⸌', ' ⸂', '⸠'
			] ) {
				testOpeningPunctuationCharacter( character, !supportsES2018Escapes );
=======
			for ( const character of [ '〈', '„', '﹛', '｟', '｛' ] ) {
				testOpeningPunctuationCharacter( character, !featureDetection.isPunctuationGroupSupported );
>>>>>>> 87d1726d
			}

			it( 'should not show panel for marker in the middle of other word', () => {
				setData( model, '<paragraph>foo[]</paragraph>' );

				model.change( writer => {
					writer.insertText( '@', doc.selection.getFirstPosition() );
				} );

				return waitForDebounce()
					.then( () => {
						expect( panelView.isVisible ).to.be.false;
						expect( editor.model.markers.has( 'mention' ) ).to.be.false;
					} );
			} );

			it( 'should not show panel when selection is inside a mention', () => {
				setData( model, '<paragraph>foo [@Lily] bar</paragraph>' );
				model.change( writer => {
					writer.setAttribute( 'mention', { id: '@Lily', _uid: 1234 }, doc.selection.getFirstRange() );
				} );

				model.change( writer => {
					writer.setSelection( doc.getRoot().getChild( 0 ), 7 );
				} );

				return waitForDebounce()
					.then( () => {
						expect( panelView.isVisible ).to.be.false;
						expect( editor.model.markers.has( 'mention' ) ).to.be.false;
					} );
			} );

			it( 'should not show panel when selection is at the end of a mention', () => {
				setData( model, '<paragraph>foo [@Lily] bar</paragraph>' );
				model.change( writer => {
					writer.setAttribute( 'mention', { id: '@Lily', _uid: 1234 }, doc.selection.getFirstRange() );
				} );

				model.change( writer => {
					writer.setSelection( doc.getRoot().getChild( 0 ), 9 );
				} );

				return waitForDebounce()
					.then( () => {
						expect( panelView.isVisible ).to.be.false;
						expect( editor.model.markers.has( 'mention' ) ).to.be.false;
					} );
			} );

			it( 'should not show panel when selection is not collapsed', () => {
				setData( model, '<paragraph>foo []</paragraph>' );

				model.change( writer => {
					writer.insertText( '@', doc.selection.getFirstPosition() );
				} );

				return waitForDebounce()
					.then( () => {
						expect( panelView.isVisible ).to.be.true;
						expect( editor.model.markers.has( 'mention' ) ).to.be.true;

						model.change( () => {
							model.modifySelection( doc.selection, { direction: 'backward', unit: 'character' } );
						} );
					} )
					.then( waitForDebounce )
					.then( () => {
						expect( panelView.isVisible ).to.be.false;
						expect( editor.model.markers.has( 'mention' ) ).to.be.false;
					} );
			} );

			it( 'should not show panel when selection is changing (non-collapsed)', () => {
				setData( model, '<paragraph>foo []</paragraph>' );

				model.change( writer => {
					writer.insertText( '@', doc.selection.getFirstPosition() );
				} );

				return waitForDebounce()
					.then( () => {
						expect( panelView.isVisible ).to.be.true;
						expect( editor.model.markers.has( 'mention' ) ).to.be.true;

						model.change( () => {
							model.modifySelection( doc.selection, { direction: 'backward', unit: 'character' } );
						} );
					} )
					.then( waitForDebounce )
					.then( () => {
						expect( panelView.isVisible ).to.be.false;
						expect( editor.model.markers.has( 'mention' ) ).to.be.false;
					} )
					.then( () => {
						model.change( () => {
							model.modifySelection( doc.selection, { direction: 'backward', unit: 'character' } );
						} );
					} )
					.then( waitForDebounce )
					.then( () => {
						expect( panelView.isVisible ).to.be.false;
						expect( editor.model.markers.has( 'mention' ) ).to.be.false;
					} );
			} );

			it( 'should not show panel when selection is after existing mention', () => {
				setData( model, '<paragraph>foo [@Lily] bar[]</paragraph>' );
				model.change( writer => {
					writer.setAttribute( 'mention', { id: '@Lily', _uid: 1234 }, doc.selection.getFirstRange() );
				} );

				return waitForDebounce()
					.then( () => {
						expect( panelView.isVisible ).to.be.false;

						model.change( writer => {
							writer.setSelection( doc.getRoot().getChild( 0 ), 8 );
						} );
					} )
					.then( waitForDebounce )
					.then( () => {
						expect( panelView.isVisible ).to.be.false;
					} );
			} );

			it( 'should not show panel when selection moves inside existing mention', () => {
				setData( model, '<paragraph>foo [@Lily] bar</paragraph>' );

				model.change( writer => {
					writer.setAttribute( 'mention', { id: '@Lily', _uid: 1234 }, doc.selection.getFirstRange() );
				} );

				return waitForDebounce()
					.then( () => {
						model.change( writer => {
							writer.setSelection( doc.getRoot().getChild( 0 ), 9 );
						} );
					} )
					.then( waitForDebounce )
					.then( () => {
						expect( panelView.isVisible ).to.be.false;

						model.change( writer => {
							writer.setSelection( doc.getRoot().getChild( 0 ), 8 );
						} );
					} )
					.then( waitForDebounce )
					.then( () => {
						expect( panelView.isVisible ).to.be.false;
					} );
			} );

			it( 'should show filtered results for matched text', () => {
				setData( model, '<paragraph>foo []</paragraph>' );

				model.change( writer => {
					writer.insertText( '@', doc.selection.getFirstPosition() );
				} );

				model.change( writer => {
					writer.insertText( 'T', doc.selection.getFirstPosition() );
				} );

				return waitForDebounce()
					.then( () => {
						expect( panelView.isVisible ).to.be.true;
						expect( editor.model.markers.has( 'mention' ) ).to.be.true;
						expect( mentionsView.items ).to.have.length( 1 );
					} );
			} );

			it( 'should focus the first item in panel', () => {
				setData( model, '<paragraph>foo []</paragraph>' );

				model.change( writer => {
					writer.insertText( '@', doc.selection.getFirstPosition() );
				} );

				return waitForDebounce()
					.then( () => {
						const button = mentionsView.items.get( 0 ).children.get( 0 );

						expect( button.isOn ).to.be.true;
					} );
			} );

			it( 'should hide panel if no matched items', () => {
				setData( model, '<paragraph>foo []</paragraph>' );

				model.change( writer => {
					writer.insertText( '@', doc.selection.getFirstPosition() );
				} );

				return waitForDebounce()
					.then( () => expect( panelView.isVisible ).to.be.true )
					.then( () => {
						model.change( writer => {
							writer.insertText( 'x', doc.selection.getFirstPosition() );
						} );
					} )
					.then( waitForDebounce )
					.then( () => {
						expect( panelView.isVisible ).to.be.false;
						expect( editor.model.markers.has( 'mention' ) ).to.be.false;
						expect( mentionsView.items ).to.have.length( 0 );
					} );
			} );

			it( 'should hide panel when text was unmatched', () => {
				setData( model, '<paragraph>foo []</paragraph>' );

				model.change( writer => {
					writer.insertText( '@', doc.selection.getFirstPosition() );
				} );

				return waitForDebounce()
					.then( () => expect( panelView.isVisible ).to.be.true )
					.then( () => {
						model.change( writer => {
							const end = doc.selection.getFirstPosition();
							const start = end.getShiftedBy( -1 );

							writer.remove( writer.createRange( start, end ) );
						} );
					} )
					.then( waitForDebounce )
					.then( () => expect( panelView.isVisible ).to.be.false );
			} );
		} );

		describe( 'asynchronous list with custom trigger', () => {
			beforeEach( () => {
				const issuesNumbers = [ '#100', '#101', '#102', '#103' ];

				return createClassicTestEditor( {
					feeds: [
						{
							marker: '#',
							feed: feedText => {
								return new Promise( resolve => {
									setTimeout( () => {
										resolve( issuesNumbers.filter( number => number.includes( feedText ) ) );
									}, 20 );
								} );
							}
						}
					]
				} );
			} );

			it( 'should show panel for matched marker', () => {
				setData( model, '<paragraph>foo []</paragraph>' );

				model.change( writer => {
					writer.insertText( '#', doc.selection.getFirstPosition() );
				} );

				return waitForDebounce()
					.then( () => {
						expect( panelView.isVisible ).to.be.true;
						expect( editor.model.markers.has( 'mention' ) ).to.be.true;
						expect( mentionsView.items ).to.have.length( 4 );
					} );
			} );

			it( 'should show filtered results for matched text', () => {
				setData( model, '<paragraph>foo []</paragraph>' );

				model.change( writer => {
					writer.insertText( '#', doc.selection.getFirstPosition() );
				} );

				model.change( writer => {
					writer.insertText( '2', doc.selection.getFirstPosition() );
				} );

				return waitForDebounce()
					.then( () => {
						expect( panelView.isVisible ).to.be.true;
						expect( editor.model.markers.has( 'mention' ) ).to.be.true;
						expect( mentionsView.items ).to.have.length( 1 );
					} );
			} );

			it( 'should hide panel if no matched items', () => {
				setData( model, '<paragraph>foo []</paragraph>' );

				model.change( writer => {
					writer.insertText( '#', doc.selection.getFirstPosition() );
				} );

				return waitForDebounce()
					.then( () => expect( panelView.isVisible ).to.be.true )
					.then( () => {
						model.change( writer => {
							writer.insertText( 'x', doc.selection.getFirstPosition() );
						} );
					} )
					.then( waitForDebounce )
					.then( () => {
						expect( panelView.isVisible ).to.be.false;
						expect( editor.model.markers.has( 'mention' ) ).to.be.false;
						expect( mentionsView.items ).to.have.length( 0 );
					} );
			} );

			it( 'should hide panel when text was unmatched', () => {
				setData( model, '<paragraph>foo []</paragraph>' );

				model.change( writer => {
					writer.insertText( '#', doc.selection.getFirstPosition() );
				} );

				return waitForDebounce()
					.then( () => expect( panelView.isVisible ).to.be.true )
					.then( () => {
						model.change( writer => {
							const end = doc.selection.getFirstPosition();
							const start = end.getShiftedBy( -1 );

							writer.remove( writer.createRange( start, end ) );
						} );
					} )
					.then( waitForDebounce )
					.then( () => expect( panelView.isVisible ).to.be.false );
			} );
		} );

		function testOpeningPunctuationCharacter( character, skip = false ) {
			it( `should show panel for matched marker after a "${ character }" character`, function() {
				if ( skip ) {
					this.skip();
				}

				setData( model, '<paragraph>[] foo</paragraph>' );

				model.change( writer => {
					writer.insertText( character, doc.selection.getFirstPosition() );
				} );

				model.change( writer => {
					writer.insertText( '@', doc.selection.getFirstPosition() );
				} );

				return waitForDebounce()
					.then( () => {
						expect( panelView.isVisible, 'panel is visible' ).to.be.true;
						expect( editor.model.markers.has( 'mention' ), 'marker is inserted' ).to.be.true;
						expect( mentionsView.items ).to.have.length( 5 );
					} );
			} );
		}
	} );

	describe( 'panel behavior', () => {
		it( 'should close the opened panel on esc', () => {
			return createClassicTestEditor( staticConfig )
				.then( () => {
					setData( model, '<paragraph>foo []</paragraph>' );

					model.change( writer => {
						writer.insertText( '@', doc.selection.getFirstPosition() );
					} );
				} )
				.then( waitForDebounce )
				.then( () => {
					expect( panelView.isVisible ).to.be.true;
					expect( editor.model.markers.has( 'mention' ) ).to.be.true;

					fireKeyDownEvent( {
						keyCode: keyCodes.esc,
						preventDefault: sinon.spy(),
						stopPropagation: sinon.spy()
					} );

					expect( panelView.isVisible ).to.be.false;
					expect( editor.model.markers.has( 'mention' ) ).to.be.false;
				} );
		} );

		it( 'should close the opened panel when click outside the panel', () => {
			return createClassicTestEditor( staticConfig )
				.then( () => {
					setData( model, '<paragraph>foo []</paragraph>' );

					model.change( writer => {
						writer.insertText( '@', doc.selection.getFirstPosition() );
					} );
				} )
				.then( waitForDebounce )
				.then( () => {
					expect( panelView.isVisible ).to.be.true;
					expect( editor.model.markers.has( 'mention' ) ).to.be.true;

					document.body.dispatchEvent( new Event( 'mousedown', { bubbles: true } ) );

					expect( panelView.isVisible ).to.be.false;
					expect( editor.model.markers.has( 'mention' ) ).to.be.false;
				} );
		} );

		it( 'should hide the panel on selection change', () => {
			return createClassicTestEditor( staticConfig )
				.then( () => {
					setData( model, '<paragraph>foo []</paragraph>' );

					model.change( writer => {
						writer.insertText( '@', doc.selection.getFirstPosition() );
					} );
				} )
				.then( waitForDebounce )
				.then( () => {
					expect( panelView.isVisible ).to.be.true;
					expect( editor.model.markers.has( 'mention' ) ).to.be.true;

					model.change( writer => {
						// Place position at the beginning of a paragraph.
						writer.setSelection( doc.getRoot().getChild( 0 ), 0 );
					} );

					expect( panelView.isVisible ).to.be.false;
					expect( mentionsView.position ).to.be.undefined;
					expect( editor.model.markers.has( 'mention' ) ).to.be.false;
				} );
		} );

		it( 'should hide the panel on selection change triggered by mouse click', () => {
			return createClassicTestEditor( staticConfig )
				.then( () => {
					setData( model, '<paragraph>foo []</paragraph>' );

					model.change( writer => {
						writer.insertText( '@', doc.selection.getFirstPosition() );
					} );
				} )
				.then( waitForDebounce )
				.then( () => {
					expect( panelView.isVisible ).to.be.true;
					expect( editor.model.markers.has( 'mention' ) ).to.be.true;

					// This happens when user clicks outside the panel view and selection is changed.
					// Two panel closing mechanisms are run:
					// - clickOutsideHandler
					// - unmatched text in text watcher
					// which may fail when trying to remove mention marker twice.
					document.body.dispatchEvent( new Event( 'mousedown', { bubbles: true } ) );
					model.change( writer => {
						// Place position at the beginning of a paragraph.
						writer.setSelection( doc.getRoot().getChild( 0 ), 0 );
					} );

					expect( panelView.isVisible ).to.be.false;
					expect( mentionsView.position ).to.be.undefined;
					expect( editor.model.markers.has( 'mention' ) ).to.be.false;
				} );
		} );

		describe( 'default list item', () => {
			// Create map of expected feed items as objects as they will be stored internally.
			const feedItems = staticConfig.feeds[ 0 ].feed.map( text => ( { text: `${ text }`, id: `${ text }` } ) );

			beforeEach( () => {
				return createClassicTestEditor( staticConfig );
			} );

			describe( 'on arrows', () => {
				it( 'should cycle down on arrow down', () => {
					setData( model, '<paragraph>foo []</paragraph>' );

					model.change( writer => {
						writer.insertText( '@', doc.selection.getFirstPosition() );
					} );

					return waitForDebounce()
						.then( () => {
							expectChildViewsIsOnState( [ true, false, false, false, false ] );

							const keyEvtData = {
								keyCode: keyCodes.arrowdown,
								preventDefault: sinon.spy(),
								stopPropagation: sinon.spy()
							};

							fireKeyDownEvent( keyEvtData );
							expectChildViewsIsOnState( [ false, true, false, false, false ] );

							fireKeyDownEvent( keyEvtData );
							expectChildViewsIsOnState( [ false, false, true, false, false ] );

							fireKeyDownEvent( keyEvtData );
							expectChildViewsIsOnState( [ false, false, false, true, false ] );

							fireKeyDownEvent( keyEvtData );
							expectChildViewsIsOnState( [ false, false, false, false, true ] );

							fireKeyDownEvent( keyEvtData );
							expectChildViewsIsOnState( [ true, false, false, false, false ] );
						} );
				} );

				it( 'should cycle up on arrow up', () => {
					setData( model, '<paragraph>foo []</paragraph>' );

					model.change( writer => {
						writer.insertText( '@', doc.selection.getFirstPosition() );
					} );

					return waitForDebounce()
						.then( () => {
							expectChildViewsIsOnState( [ true, false, false, false, false ] );

							const keyEvtData = {
								keyCode: keyCodes.arrowup,
								preventDefault: sinon.spy(),
								stopPropagation: sinon.spy()
							};

							fireKeyDownEvent( keyEvtData );
							expectChildViewsIsOnState( [ false, false, false, false, true ] );

							fireKeyDownEvent( keyEvtData );
							expectChildViewsIsOnState( [ false, false, false, true, false ] );

							fireKeyDownEvent( keyEvtData );
							expectChildViewsIsOnState( [ false, false, true, false, false ] );

							fireKeyDownEvent( keyEvtData );
							expectChildViewsIsOnState( [ false, true, false, false, false ] );

							fireKeyDownEvent( keyEvtData );
							expectChildViewsIsOnState( [ true, false, false, false, false ] );
						} );
				} );

				it( 'should not cycle with only one item in the list', () => {
					setData( model, '<paragraph>foo []</paragraph>' );

					const keyDownEvtData = {
						keyCode: keyCodes.arrowdown,
						preventDefault: sinon.spy(),
						stopPropagation: sinon.spy()
					};

					const keyUpEvtData = {
						keyCode: keyCodes.arrowdown,
						preventDefault: sinon.spy(),
						stopPropagation: sinon.spy()
					};

					model.change( writer => {
						writer.insertText( '@T', doc.selection.getFirstPosition() );
					} );

					return waitForDebounce()
						.then( () => {
							expectChildViewsIsOnState( [ true ] );

							fireKeyDownEvent( keyDownEvtData );

							expectChildViewsIsOnState( [ true ] );

							fireKeyDownEvent( keyUpEvtData );

							expectChildViewsIsOnState( [ true ] );
						} );
				} );
			} );

			describe( 'on "execute" keys', () => {
				testExecuteKey( 'enter', keyCodes.enter, feedItems );

				testExecuteKey( 'tab', keyCodes.tab, feedItems );

				testExecuteKey( 'space', keyCodes.space, feedItems );
			} );
		} );

		describe( 'default list item with custom feed', () => {
			const issues = [
				{ id: '@Ted' },
				{ id: '@Barney' },
				{ id: '@Robin' },
				{ id: '@Lily' },
				{ id: '@Marshal' }
			];

			beforeEach( () => {
				return createClassicTestEditor( {
					feeds: [
						{
							marker: '@',
							feed: feedText => issues.filter( issue => issue.id.includes( feedText ) )
						}
					]
				} );
			} );

			it( 'should show panel for matched marker', () => {
				setData( model, '<paragraph>foo []</paragraph>' );

				model.change( writer => {
					writer.insertText( '@', doc.selection.getFirstPosition() );
				} );

				return waitForDebounce()
					.then( () => {
						expect( panelView.isVisible ).to.be.true;
						expect( editor.model.markers.has( 'mention' ) ).to.be.true;
						expect( mentionsView.items ).to.have.length( 5 );
					} );
			} );
		} );

		describe( 'custom list item (string)', () => {
			const issues = [
				{ id: '@1002', title: 'Some bug in editor.' },
				{ id: '@1003', title: 'Introduce this feature.' },
				{ id: '@1004', title: 'Missing docs.' },
				{ id: '@1005', title: 'Another bug.' },
				{ id: '@1006', title: 'More bugs' }
			];

			beforeEach( () => {
				return createClassicTestEditor( {
					feeds: [
						{
							marker: '@',
							feed: issues,
							itemRenderer: item => item.title
						}
					]
				} );
			} );

			it( 'should show panel for matched marker', () => {
				setData( model, '<paragraph>foo []</paragraph>' );

				model.change( writer => {
					writer.insertText( '@', doc.selection.getFirstPosition() );
				} );

				return waitForDebounce()
					.then( () => {
						expect( panelView.isVisible ).to.be.true;
						expect( editor.model.markers.has( 'mention' ) ).to.be.true;
						expect( mentionsView.items ).to.have.length( 5 );
					} );
			} );

			describe( 'keys', () => {
				describe( 'on arrows', () => {
					it( 'should cycle down on arrow down', () => {
						setData( model, '<paragraph>foo []</paragraph>' );

						model.change( writer => {
							writer.insertText( '@', doc.selection.getFirstPosition() );
						} );

						return waitForDebounce()
							.then( () => {
								expectChildViewsIsOnState( [ true, false, false, false, false ] );

								const keyEvtData = {
									keyCode: keyCodes.arrowdown,
									preventDefault: sinon.spy(),
									stopPropagation: sinon.spy()
								};

								fireKeyDownEvent( keyEvtData );
								expectChildViewsIsOnState( [ false, true, false, false, false ] );

								fireKeyDownEvent( keyEvtData );
								expectChildViewsIsOnState( [ false, false, true, false, false ] );

								fireKeyDownEvent( keyEvtData );
								expectChildViewsIsOnState( [ false, false, false, true, false ] );

								fireKeyDownEvent( keyEvtData );
								expectChildViewsIsOnState( [ false, false, false, false, true ] );

								fireKeyDownEvent( keyEvtData );
								expectChildViewsIsOnState( [ true, false, false, false, false ] );
							} );
					} );

					it( 'should cycle up on arrow up', () => {
						setData( model, '<paragraph>foo []</paragraph>' );

						model.change( writer => {
							writer.insertText( '@', doc.selection.getFirstPosition() );
						} );

						return waitForDebounce()
							.then( () => {
								expectChildViewsIsOnState( [ true, false, false, false, false ] );

								const keyEvtData = {
									keyCode: keyCodes.arrowup,
									preventDefault: sinon.spy(),
									stopPropagation: sinon.spy()
								};

								fireKeyDownEvent( keyEvtData );
								expectChildViewsIsOnState( [ false, false, false, false, true ] );

								fireKeyDownEvent( keyEvtData );
								expectChildViewsIsOnState( [ false, false, false, true, false ] );

								fireKeyDownEvent( keyEvtData );
								expectChildViewsIsOnState( [ false, false, true, false, false ] );

								fireKeyDownEvent( keyEvtData );
								expectChildViewsIsOnState( [ false, true, false, false, false ] );

								fireKeyDownEvent( keyEvtData );
								expectChildViewsIsOnState( [ true, false, false, false, false ] );
							} );
					} );
				} );

				describe( 'on "execute" keys', () => {
					testExecuteKey( 'enter', keyCodes.enter, issues );

					testExecuteKey( 'tab', keyCodes.tab, issues );

					testExecuteKey( 'space', keyCodes.space, issues );
				} );
			} );
		} );

		describe( 'custom list item (DOM Element)', () => {
			const issues = [
				{ id: '@1002', title: 'Some bug in editor.' },
				{ id: '@1003', title: 'Introduce this feature.' },
				{ id: '@1004', title: 'Missing docs.' },
				{ id: '@1005', title: 'Another bug.' },
				{ id: '@1006', title: 'More bugs' }
			];

			beforeEach( () => {
				return createClassicTestEditor( {
					feeds: [
						{
							marker: '@',
							feed: feedText => {
								return Promise.resolve( issues.filter( issue => issue.id.includes( feedText ) ) );
							},
							itemRenderer: item => {
								const span = global.document.createElementNS( 'http://www.w3.org/1999/xhtml', 'span' );

								span.innerHTML = `<span id="issue-${ item.id.slice( 1 ) }">@${ item.title }</span>`;

								return span;
							}
						}
					]
				} );
			} );

			it( 'should show panel for matched marker', () => {
				setData( model, '<paragraph>foo []</paragraph>' );

				model.change( writer => {
					writer.insertText( '@', doc.selection.getFirstPosition() );
				} );

				return waitForDebounce()
					.then( () => {
						expect( panelView.isVisible ).to.be.true;
						expect( editor.model.markers.has( 'mention' ) ).to.be.true;
						expect( mentionsView.items ).to.have.length( 5 );
					} );
			} );

			describe( 'keys', () => {
				describe( 'on arrows', () => {
					it( 'should cycle down on arrow down', () => {
						setData( model, '<paragraph>foo []</paragraph>' );

						model.change( writer => {
							writer.insertText( '@', doc.selection.getFirstPosition() );
						} );

						return waitForDebounce()
							.then( () => {
								expectChildViewsIsOnState( [ true, false, false, false, false ] );

								const keyEvtData = {
									keyCode: keyCodes.arrowdown,
									preventDefault: sinon.spy(),
									stopPropagation: sinon.spy()
								};

								fireKeyDownEvent( keyEvtData );
								expectChildViewsIsOnState( [ false, true, false, false, false ] );

								fireKeyDownEvent( keyEvtData );
								expectChildViewsIsOnState( [ false, false, true, false, false ] );

								fireKeyDownEvent( keyEvtData );
								expectChildViewsIsOnState( [ false, false, false, true, false ] );

								fireKeyDownEvent( keyEvtData );
								expectChildViewsIsOnState( [ false, false, false, false, true ] );

								fireKeyDownEvent( keyEvtData );
								expectChildViewsIsOnState( [ true, false, false, false, false ] );
							} );
					} );

					it( 'should cycle up on arrow up', () => {
						setData( model, '<paragraph>foo []</paragraph>' );

						model.change( writer => {
							writer.insertText( '@', doc.selection.getFirstPosition() );
						} );

						return waitForDebounce()
							.then( () => {
								expectChildViewsIsOnState( [ true, false, false, false, false ] );

								const keyEvtData = {
									keyCode: keyCodes.arrowup,
									preventDefault: sinon.spy(),
									stopPropagation: sinon.spy()
								};

								fireKeyDownEvent( keyEvtData );
								expectChildViewsIsOnState( [ false, false, false, false, true ] );

								fireKeyDownEvent( keyEvtData );
								expectChildViewsIsOnState( [ false, false, false, true, false ] );

								fireKeyDownEvent( keyEvtData );
								expectChildViewsIsOnState( [ false, false, true, false, false ] );

								fireKeyDownEvent( keyEvtData );
								expectChildViewsIsOnState( [ false, true, false, false, false ] );

								fireKeyDownEvent( keyEvtData );
								expectChildViewsIsOnState( [ true, false, false, false, false ] );
							} );
					} );
				} );

				describe( 'on "execute" keys', () => {
					testExecuteKey( 'enter', keyCodes.enter, issues );

					testExecuteKey( 'tab', keyCodes.tab, issues );

					testExecuteKey( 'space', keyCodes.space, issues );
				} );

				describe( 'mouse', () => {
					it( 'should execute selected button on mouse click', () => {
						setData( model, '<paragraph>foo []</paragraph>' );

						model.change( writer => {
							writer.insertText( '@', doc.selection.getFirstPosition() );
						} );

						const command = editor.commands.get( 'mention' );
						const spy = testUtils.sinon.spy( command, 'execute' );

						return waitForDebounce()
							.then( () => {
								expectChildViewsIsOnState( [ true, false, false, false, false ] );

								const element = panelView.element.querySelector( '#issue-1004' );
								element.dispatchEvent( new Event( 'click', { bubbles: true } ) );

								sinon.assert.calledOnce( spy );

								const commandOptions = spy.getCall( 0 ).args[ 0 ];

								const item = issues[ 2 ];

								expect( commandOptions ).to.have.property( 'mention' ).that.deep.equal( item );
								expect( commandOptions ).to.have.property( 'marker', '@' );
								expect( commandOptions ).to.have.property( 'range' );

								const start = model.createPositionAt( doc.getRoot().getChild( 0 ), 4 );
								const expectedRange = model.createRange( start, start.getShiftedBy( 1 ) );

								expect( commandOptions.range.isEqual( expectedRange ) ).to.be.true;
							} );
					} );
				} );
			} );
		} );

		describe( 'multiple feeds configuration', () => {
			beforeEach( () => {
				return createClassicTestEditor( {
					feeds: [
						{
							marker: '@',
							feed: [ '@a1', '@a2', '@a3' ]
						},
						{
							marker: '$',
							feed: [ '$a1', '$a2', '$a3', '$a4', '$a5' ]
						}
					]
				} );
			} );

			it( 'should show panel for matched marker', () => {
				setData( model, '<paragraph>foo []</paragraph>' );

				model.change( writer => {
					writer.insertText( '@', doc.selection.getFirstPosition() );
				} );

				return waitForDebounce()
					.then( () => {
						expect( panelView.isVisible ).to.be.true;
						expect( editor.model.markers.has( 'mention' ) ).to.be.true;
						expect( mentionsView.items ).to.have.length( 3 );

						mentionsView.items.get( 0 ).children.get( 0 ).fire( 'execute' );
					} )
					.then( waitForDebounce )
					.then( () => {
						expect( panelView.isVisible ).to.be.false;
						expect( editor.model.markers.has( 'mention' ) ).to.be.false;

						model.change( writer => {
							writer.insertText( '$', doc.selection.getFirstPosition() );
						} );
					} )
					.then( waitForDebounce )
					.then( () => {
						expect( panelView.isVisible ).to.be.true;
						expect( editor.model.markers.has( 'mention' ) ).to.be.true;
						expect( mentionsView.items ).to.have.length( 5 );

						mentionsView.items.get( 0 ).children.get( 0 ).fire( 'execute' );
					} )
					.then( waitForDebounce )
					.then( () => {
						expect( panelView.isVisible ).to.be.false;
						expect( editor.model.markers.has( 'mention' ) ).to.be.false;

						model.change( writer => {
							writer.insertText( '@', doc.selection.getFirstPosition() );
						} );
					} )
					.then( waitForDebounce )
					.then( () => {
						expect( panelView.isVisible ).to.be.true;
						expect( editor.model.markers.has( 'mention' ) ).to.be.true;

						expect( mentionsView.items ).to.have.length( 3 );
					} );
			} );
		} );

		function testExecuteKey( name, keyCode, feedItems ) {
			it( 'should execute selected button on ' + name, () => {
				setData( model, '<paragraph>foo []</paragraph>' );

				model.change( writer => {
					writer.insertText( '@', doc.selection.getFirstPosition() );
				} );

				const command = editor.commands.get( 'mention' );
				const spy = testUtils.sinon.spy( command, 'execute' );

				return waitForDebounce()
					.then( () => {
						expectChildViewsIsOnState( [ true, false, false, false, false ] );

						fireKeyDownEvent( {
							keyCode: keyCodes.arrowup,
							preventDefault: sinon.spy(),
							stopPropagation: sinon.spy()
						} );

						expectChildViewsIsOnState( [ false, false, false, false, true ] );

						fireKeyDownEvent( {
							keyCode,
							preventDefault: sinon.spy(),
							stopPropagation: sinon.spy()
						} );

						sinon.assert.calledOnce( spy );

						assertCommandOptions( spy.getCall( 0 ).args[ 0 ], '@', feedItems[ 4 ] );

						const start = model.createPositionAt( doc.getRoot().getChild( 0 ), 4 );
						const expectedRange = model.createRange( start, start.getShiftedBy( 1 ) );

						expect( spy.getCall( 0 ).args[ 0 ].range.isEqual( expectedRange ) ).to.be.true;
					} );
			} );

			it( 'should do nothing if panel is not visible on ' + name, () => {
				setData( model, '<paragraph>foo []</paragraph>' );

				model.change( writer => {
					writer.insertText( '@', doc.selection.getFirstPosition() );
				} );

				const command = editor.commands.get( 'mention' );
				const spy = testUtils.sinon.spy( command, 'execute' );

				return waitForDebounce()
					.then( () => {
						expect( panelView.isVisible ).to.be.true;
						expect( editor.model.markers.has( 'mention' ) ).to.be.true;

						fireKeyDownEvent( {
							keyCode: keyCodes.esc,
							preventDefault: sinon.spy(),
							stopPropagation: sinon.spy()
						} );

						expect( panelView.isVisible ).to.be.false;
						expect( editor.model.markers.has( 'mention' ) ).to.be.false;

						fireKeyDownEvent( {
							keyCode,
							preventDefault: sinon.spy(),
							stopPropagation: sinon.spy()
						} );

						sinon.assert.notCalled( spy );

						expect( panelView.isVisible ).to.be.false;
						expect( editor.model.markers.has( 'mention' ) ).to.be.false;
					} );
			} );
		}
	} );

	describe( 'execute', () => {
		beforeEach( () => createClassicTestEditor( staticConfig ) );

		it( 'should call the mention command with proper options', () => {
			setData( model, '<paragraph>foo []</paragraph>' );

			model.change( writer => {
				writer.insertText( '@', doc.selection.getFirstPosition() );
			} );

			const command = editor.commands.get( 'mention' );
			const spy = testUtils.sinon.spy( command, 'execute' );

			return waitForDebounce()
				.then( () => {
					mentionsView.items.get( 0 ).children.get( 0 ).fire( 'execute' );

					sinon.assert.calledOnce( spy );

					const commandOptions = spy.getCall( 0 ).args[ 0 ];

					assertCommandOptions( commandOptions, '@', { id: '@Barney', text: '@Barney' } );

					const start = model.createPositionAt( doc.getRoot().getChild( 0 ), 4 );
					const expectedRange = model.createRange( start, start.getShiftedBy( 1 ) );

					expect( commandOptions.range.isEqual( expectedRange ) ).to.be.true;
				} );
		} );

		it( 'should hide panel on execute', () => {
			setData( model, '<paragraph>foo []</paragraph>' );

			model.change( writer => {
				writer.insertText( '@', doc.selection.getFirstPosition() );
			} );

			return waitForDebounce()
				.then( () => {
					mentionsView.items.get( 0 ).children.get( 0 ).fire( 'execute' );

					expect( panelView.isVisible ).to.be.false;
					expect( editor.model.markers.has( 'mention' ) ).to.be.false;
				} );
		} );

		it( 'should focus view after command execution', () => {
			const focusSpy = testUtils.sinon.spy( editor.editing.view, 'focus' );

			setData( model, '<paragraph>foo []</paragraph>' );

			model.change( writer => {
				writer.insertText( '@', doc.selection.getFirstPosition() );
			} );

			return waitForDebounce()
				.then( () => {
					mentionsView.items.get( 0 ).children.get( 0 ).fire( 'execute' );

					sinon.assert.calledOnce( focusSpy );
				} );
		} );
	} );

	function createClassicTestEditor( mentionConfig ) {
		return ClassicTestEditor
			.create( editorElement, {
				plugins: [ Paragraph, MentionEditing, MentionUI ],
				mention: mentionConfig
			} )
			.then( newEditor => {
				editor = newEditor;
				model = editor.model;
				doc = model.document;
				editingView = editor.editing.view;
				mentionUI = editor.plugins.get( MentionUI );
				panelView = editor.plugins.get( ContextualBalloon ).view;
				mentionsView = mentionUI._mentionsView;
			} );
	}

	function waitForDebounce() {
		return new Promise( resolve => {
			setTimeout( () => {
				resolve();
			}, 50 );
		} );
	}

	function fireKeyDownEvent( options ) {
		const eventInfo = new EventInfo( editingView.document, 'keydown' );
		const eventData = new DomEventData( editingView.document, {
			target: document.body
		}, options );

		editingView.document.fire( eventInfo, eventData );
	}

	function stubSelectionRects( rects ) {
		const originalViewRangeToDom = editingView.domConverter.viewRangeToDom;

		// Mock selection rect.
		sinon.stub( editingView.domConverter, 'viewRangeToDom' ).callsFake( ( ...args ) => {
			const domRange = originalViewRangeToDom.apply( editingView.domConverter, args );

			sinon.stub( domRange, 'getClientRects' )
				.returns( rects );

			return domRange;
		} );
	}

	function expectChildViewsIsOnState( expectedState ) {
		const childViews = [ ...mentionsView.items ].map( item => item.children.get( 0 ) );

		expect( childViews.map( child => child.isOn ) ).to.deep.equal( expectedState );
	}

	function assertCommandOptions( commandOptions, marker, item ) {
		expect( commandOptions ).to.have.property( 'marker', marker );
		expect( commandOptions ).to.have.property( 'range' );
		expect( commandOptions ).to.have.property( 'mention' );

		const mentionForCommand = commandOptions.mention;

		for ( const key of Object.keys( item ) ) {
			expect( mentionForCommand[ key ] ).to.equal( item[ key ] );
		}
	}
} );<|MERGE_RESOLUTION|>--- conflicted
+++ resolved
@@ -460,30 +460,8 @@
 					} );
 			} );
 
-<<<<<<< HEAD
-			it( 'should fallback to old method if browser does not support unicode property escapes (on Edge)', () => {
-				// Stub the isEdge for coverage tests in other browsers.
-				testUtils.sinon.stub( env, 'isEdge' ).get( () => true );
-
-				setData( model, '<paragraph>[] foo</paragraph>' );
-
-				model.change( writer => {
-					writer.insertText( '〈', doc.selection.getFirstPosition() );
-				} );
-
-				model.change( writer => {
-					writer.insertText( '@', doc.selection.getFirstPosition() );
-				} );
-
-				return waitForDebounce()
-					.then( () => {
-						expect( panelView.isVisible ).to.be.false;
-						expect( editor.model.markers.has( 'mention' ) ).to.be.false;
-					} );
-=======
 			after( () => {
 				featureDetection.isPunctuationGroupSupported = originalPunctuationSupport;
->>>>>>> 87d1726d
 			} );
 
 			it( 'returns a simplified RegExp for browsers not supporting Unicode punctuation groups', () => {
@@ -576,18 +554,13 @@
 			}
 
 			// Excerpt of opening parenthesis type characters that tests ES2018 Unicode property escapes on supported environment.
-<<<<<<< HEAD
 			for ( const character of [
 				// Belongs to Ps (Punctuation, Open) group:
 				'〈', '„', '﹛', '｟', '｛',
 				// Belongs to Pi (Punctuation, Initial quote) group:
 				'«', '‹', '⸌', ' ⸂', '⸠'
 			] ) {
-				testOpeningPunctuationCharacter( character, !supportsES2018Escapes );
-=======
-			for ( const character of [ '〈', '„', '﹛', '｟', '｛' ] ) {
 				testOpeningPunctuationCharacter( character, !featureDetection.isPunctuationGroupSupported );
->>>>>>> 87d1726d
 			}
 
 			it( 'should not show panel for marker in the middle of other word', () => {
