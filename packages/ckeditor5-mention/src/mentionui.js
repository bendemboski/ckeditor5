/**
<<<<<<< HEAD
 * @license Copyright (c) 2003-2022, CKSource - Frederico Knabben. All rights reserved.
=======
 * @license Copyright (c) 2003-2022, CKSource Holding sp. z o.o. All rights reserved.
>>>>>>> e391ddb7
 * For licensing, see LICENSE.md or https://ckeditor.com/legal/ckeditor-oss-license
 */

/**
 * @module mention/mentionui
 */

import { Plugin } from 'ckeditor5/src/core';
import { ButtonView, ContextualBalloon, clickOutsideHandler } from 'ckeditor5/src/ui';
import { Collection, keyCodes, env, Rect, CKEditorError, logWarning } from 'ckeditor5/src/utils';
import { TextWatcher } from 'ckeditor5/src/typing';

import { debounce } from 'lodash-es';

import MentionsView from './ui/mentionsview';
import DomWrapperView from './ui/domwrapperview';
import MentionListItemView from './ui/mentionlistitemview';

const VERTICAL_SPACING = 3;

// The key codes that mention UI handles when it is open (without commit keys).
const defaultHandledKeyCodes = [
	keyCodes.arrowup,
	keyCodes.arrowdown,
	keyCodes.esc
];

// Dropdown commit key codes.
const defaultCommitKeyCodes = [
	keyCodes.enter,
	keyCodes.tab
];

/**
 * The mention UI feature.
 *
 * @extends module:core/plugin~Plugin
 */
export default class MentionUI extends Plugin {
	/**
	 * @inheritDoc
	 */
	static get pluginName() {
		return 'MentionUI';
	}

	/**
	 * @inheritDoc
	 */
	static get requires() {
		return [ ContextualBalloon ];
	}

	/**
	 * @inheritDoc
	 */
	constructor( editor ) {
		super( editor );

		/**
		 * The mention view.
		 *
		 * @type {module:mention/ui/mentionsview~MentionsView}
		 * @private
		 */
		this._mentionsView = this._createMentionView();

		/**
		 * Stores mention feeds configurations.
		 *
		 * @type {Map<String, Object>}
		 * @private
		 */
		this._mentionsConfigurations = new Map();

		/**
		 * Debounced feed requester. It uses `lodash#debounce` method to delay function call.
		 *
		 * @private
		 * @param {String} marker
		 * @param {String} feedText
		 * @method
		 */
		this._requestFeedDebounced = debounce( this._requestFeed, 100 );

		editor.config.define( 'mention', { feeds: [] } );
	}

	/**
	 * @inheritDoc
	 */
	init() {
		const editor = this.editor;

		const commitKeys = editor.config.get( 'mention.commitKeys' ) || defaultCommitKeyCodes;
		const handledKeyCodes = defaultHandledKeyCodes.concat( commitKeys );

		/**
		 * The contextual balloon plugin instance.
		 *
		 * @private
		 * @member {module:ui/panel/balloon/contextualballoon~ContextualBalloon}
		 */
		this._balloon = editor.plugins.get( ContextualBalloon );

		// Key listener that handles navigation in mention view.
		editor.editing.view.document.on( 'keydown', ( evt, data ) => {
			if ( isHandledKey( data.keyCode ) && this._isUIVisible ) {
				data.preventDefault();
				evt.stop(); // Required for Enter key overriding.

				if ( data.keyCode == keyCodes.arrowdown ) {
					this._mentionsView.selectNext();
				}

				if ( data.keyCode == keyCodes.arrowup ) {
					this._mentionsView.selectPrevious();
				}

				if ( commitKeys.includes( data.keyCode ) ) {
					this._mentionsView.executeSelected();
				}

				if ( data.keyCode == keyCodes.esc ) {
					this._hideUIAndRemoveMarker();
				}
			}
		}, { priority: 'highest' } ); // Required to override the Enter key.

		// Close the dropdown upon clicking outside of the plugin UI.
		clickOutsideHandler( {
			emitter: this._mentionsView,
			activator: () => this._isUIVisible,
			contextElements: [ this._balloon.view.element ],
			callback: () => this._hideUIAndRemoveMarker()
		} );

		const feeds = editor.config.get( 'mention.feeds' );

		for ( const mentionDescription of feeds ) {
			const feed = mentionDescription.feed;

			const marker = mentionDescription.marker;

			if ( !isValidMentionMarker( marker ) ) {
				/**
				 * The marker must be a single character.
				 *
				 * Correct markers: `'@'`, `'#'`.
				 *
				 * Incorrect markers: `'$$'`, `'[@'`.
				 *
				 * See {@link module:mention/mention~MentionConfig}.
				 *
				 * @error mentionconfig-incorrect-marker
				 * @param {String} marker Configured marker
				 */
				throw new CKEditorError( 'mentionconfig-incorrect-marker', null, { marker } );
			}

			const feedCallback = typeof feed == 'function' ? feed.bind( this.editor ) : createFeedCallback( feed );
			const itemRenderer = mentionDescription.itemRenderer;
			const definition = { marker, feedCallback, itemRenderer };

			this._mentionsConfigurations.set( marker, definition );
		}

		this._setupTextWatcher( feeds );
		this.listenTo( editor, 'change:isReadOnly', () => {
			this._hideUIAndRemoveMarker();
		} );
		this.on( 'requestFeed:response', ( evt, data ) => this._handleFeedResponse( data ) );
		this.on( 'requestFeed:error', () => this._hideUIAndRemoveMarker() );

		// Checks if a given key code is handled by the mention UI.
		//
		// @param {Number}
		// @returns {Boolean}
		function isHandledKey( keyCode ) {
			return handledKeyCodes.includes( keyCode );
		}
	}

	/**
	 * @inheritDoc
	 */
	destroy() {
		super.destroy();

		// Destroy created UI components as they are not automatically destroyed (see ckeditor5#1341).
		this._mentionsView.destroy();
	}

	/**
	 * Returns true when {@link #_mentionsView} is in the {@link module:ui/panel/balloon/contextualballoon~ContextualBalloon} and it is
	 * currently visible.
	 *
	 * @readonly
	 * @protected
	 * @type {Boolean}
	 */
	get _isUIVisible() {
		return this._balloon.visibleView === this._mentionsView;
	}

	/**
	 * Creates the {@link #_mentionsView}.
	 *
	 * @private
	 * @returns {module:mention/ui/mentionsview~MentionsView}
	 */
	_createMentionView() {
		const locale = this.editor.locale;

		const mentionsView = new MentionsView( locale );

		this._items = new Collection();

		mentionsView.items.bindTo( this._items ).using( data => {
			const { item, marker } = data;

			// Set to 10 by default for backwards compatibility. See: #10479
			const dropdownLimit = this.editor.config.get( 'mention.dropdownLimit' ) || 10;

			if ( mentionsView.items.length >= dropdownLimit ) {
				return;
			}

			const listItemView = new MentionListItemView( locale );

			const view = this._renderItem( item, marker );
			view.delegate( 'execute' ).to( listItemView );

			listItemView.children.add( view );
			listItemView.item = item;
			listItemView.marker = marker;

			listItemView.on( 'execute', () => {
				mentionsView.fire( 'execute', {
					item,
					marker
				} );
			} );

			return listItemView;
		} );

		mentionsView.on( 'execute', ( evt, data ) => {
			const editor = this.editor;
			const model = editor.model;

			const item = data.item;
			const marker = data.marker;

			const mentionMarker = editor.model.markers.get( 'mention' );

			// Create a range on matched text.
			const end = model.createPositionAt( model.document.selection.focus );
			const start = model.createPositionAt( mentionMarker.getStart() );
			const range = model.createRange( start, end );

			this._hideUIAndRemoveMarker();

			editor.execute( 'mention', {
				mention: item,
				text: item.text,
				marker,
				range
			} );

			editor.editing.view.focus();
		} );

		return mentionsView;
	}

	/**
	 * Returns item renderer for the marker.
	 *
	 * @private
	 * @param {String} marker
	 * @returns {Function|null}
	 */
	_getItemRenderer( marker ) {
		const { itemRenderer } = this._mentionsConfigurations.get( marker );

		return itemRenderer;
	}

	/**
	 * Requests a feed from a configured callbacks.
	 *
	 * @private
	 * @fires module:mention/mentionui~MentionUI#event:requestFeed:response
	 * @fires module:mention/mentionui~MentionUI#event:requestFeed:discarded
	 * @fires module:mention/mentionui~MentionUI#event:requestFeed:error
	 * @param {String} marker
	 * @param {String} feedText
	 */
	_requestFeed( marker, feedText ) {
		// Store the last requested feed - it is used to discard any out-of order requests.
		this._lastRequested = feedText;

		const { feedCallback } = this._mentionsConfigurations.get( marker );
		const feedResponse = feedCallback( feedText );

		const isAsynchronous = feedResponse instanceof Promise;

		// For synchronous feeds (e.g. callbacks, arrays) fire the response event immediately.
		if ( !isAsynchronous ) {
			/**
			 * Fired whenever requested feed has a response.
			 *
			 * @event requestFeed:response
			 * @param {Object} data Event data.
			 * @param {Array.<module:mention/mention~MentionFeedItem>} data.feed Autocomplete items.
			 * @param {String} data.marker The character which triggers autocompletion for mention.
			 * @param {String} data.feedText The text for which feed items were requested.
			 */
			this.fire( 'requestFeed:response', { feed: feedResponse, marker, feedText } );

			return;
		}

		// Handle the asynchronous responses.
		feedResponse
			.then( response => {
				// Check the feed text of this response with the last requested one so either:
				if ( this._lastRequested == feedText ) {
					// It is the same and fire the response event.
					this.fire( 'requestFeed:response', { feed: response, marker, feedText } );
				} else {
					// It is different - most probably out-of-order one, so fire the discarded event.
					/**
					 * Fired whenever the requested feed was discarded. This happens when the response was delayed and
					 * other feed was already requested.
					 *
					 * @event requestFeed:discarded
					 * @param {Object} data Event data.
					 * @param {Array.<module:mention/mention~MentionFeedItem>} data.feed Autocomplete items.
					 * @param {String} data.marker The character which triggers autocompletion for mention.
					 * @param {String} data.feedText The text for which feed items were requested.
					 */
					this.fire( 'requestFeed:discarded', { feed: response, marker, feedText } );
				}
			} )
			.catch( error => {
				/**
				 * Fired whenever the requested {@link module:mention/mention~MentionFeed#feed} promise fails with error.
				 *
				 * @event requestFeed:error
				 * @param {Object} data Event data.
				 * @param {Error} data.error The error that was caught.
				 */
				this.fire( 'requestFeed:error', { error } );

				/**
				 * The callback used for obtaining mention autocomplete feed thrown and error and the mention UI was hidden or
				 * not displayed at all.
				 *
				 * @error mention-feed-callback-error
				 * @param {String} marker Configured marker for which error occurred.
				 */
				logWarning( 'mention-feed-callback-error', { marker } );
			} );
	}

	/**
	 * Registers a text watcher for the marker.
	 *
	 * @private
	 * @param {Array.<Object>} feeds Feeds of mention plugin configured in editor
	 * @returns {module:typing/textwatcher~TextWatcher}
	 */
	_setupTextWatcher( feeds ) {
		const editor = this.editor;

		const feedsWithPattern = feeds.map( feed => ( {
			...feed,
			pattern: createRegExp( feed.marker, feed.minimumCharacters || 0 )
		} ) );

		const watcher = new TextWatcher( editor.model, createTestCallback( feedsWithPattern ) );

		watcher.on( 'matched', ( evt, data ) => {
			const markerDefinition = getLastValidMarkerInText( feedsWithPattern, data.text );
			const selection = editor.model.document.selection;
			const focus = selection.focus;

			if ( hasExistingMention( focus ) ) {
				this._hideUIAndRemoveMarker();

				return;
			}

			const feedText = requestFeedText( markerDefinition, data.text );
			const matchedTextLength = markerDefinition.marker.length + feedText.length;

			// Create a marker range.
			const start = focus.getShiftedBy( -matchedTextLength );
			const end = focus.getShiftedBy( -feedText.length );

			const markerRange = editor.model.createRange( start, end );

			if ( checkIfStillInCompletionMode( editor ) ) {
				const mentionMarker = editor.model.markers.get( 'mention' );

				// Update the marker - user might've moved the selection to other mention trigger.
				editor.model.change( writer => {
					writer.updateMarker( mentionMarker, { range: markerRange } );
				} );
			} else {
				editor.model.change( writer => {
					writer.addMarker( 'mention', { range: markerRange, usingOperation: false, affectsData: false } );
				} );
			}

			this._requestFeedDebounced( markerDefinition.marker, feedText );
		} );

		watcher.on( 'unmatched', () => {
			this._hideUIAndRemoveMarker();
		} );

		const mentionCommand = editor.commands.get( 'mention' );
		watcher.bind( 'isEnabled' ).to( mentionCommand );

		return watcher;
	}

	/**
	 * Handles the feed response event data.
	 *
	 * @param data
	 * @private
	 */
	_handleFeedResponse( data ) {
		const { feed, marker } = data;

		// If the marker is not in the document happens when the selection had changed and the 'mention' marker was removed.
		if ( !checkIfStillInCompletionMode( this.editor ) ) {
			return;
		}

		// Reset the view.
		this._items.clear();

		for ( const feedItem of feed ) {
			const item = typeof feedItem != 'object' ? { id: feedItem, text: feedItem } : feedItem;

			this._items.add( { item, marker } );
		}

		const mentionMarker = this.editor.model.markers.get( 'mention' );

		if ( this._items.length ) {
			this._showOrUpdateUI( mentionMarker );
		} else {
			// Do not show empty mention UI.
			this._hideUIAndRemoveMarker();
		}
	}

	/**
	 * Shows the mentions balloon. If the panel is already visible, it will reposition it.
	 *
	 * @private
	 */
	_showOrUpdateUI( markerMarker ) {
		if ( this._isUIVisible ) {
			// Update balloon position as the mention list view may change its size.
			this._balloon.updatePosition( this._getBalloonPanelPositionData( markerMarker, this._mentionsView.position ) );
		} else {
			this._balloon.add( {
				view: this._mentionsView,
				position: this._getBalloonPanelPositionData( markerMarker, this._mentionsView.position ),
				singleViewMode: true
			} );
		}

		this._mentionsView.position = this._balloon.view.position;
		this._mentionsView.selectFirst();
	}

	/**
	 * Hides the mentions balloon and removes the 'mention' marker from the markers collection.
	 *
	 * @private
	 */
	_hideUIAndRemoveMarker() {
		// Remove the mention view from balloon before removing marker - it is used by balloon position target().
		if ( this._balloon.hasView( this._mentionsView ) ) {
			this._balloon.remove( this._mentionsView );
		}

		if ( checkIfStillInCompletionMode( this.editor ) ) {
			this.editor.model.change( writer => writer.removeMarker( 'mention' ) );
		}

		// Make the last matched position on panel view undefined so the #_getBalloonPanelPositionData() method will return all positions
		// on the next call.
		this._mentionsView.position = undefined;
	}

	/**
	 * Renders a single item in the autocomplete list.
	 *
	 * @private
	 * @param {module:mention/mention~MentionFeedItem} item
	 * @param {String} marker
	 * @returns {module:ui/button/buttonview~ButtonView|module:mention/ui/domwrapperview~DomWrapperView}
	 */
	_renderItem( item, marker ) {
		const editor = this.editor;

		let view;
		let label = item.id;

		const renderer = this._getItemRenderer( marker );

		if ( renderer ) {
			const renderResult = renderer( item );

			if ( typeof renderResult != 'string' ) {
				view = new DomWrapperView( editor.locale, renderResult );
			} else {
				label = renderResult;
			}
		}

		if ( !view ) {
			const buttonView = new ButtonView( editor.locale );

			buttonView.label = label;
			buttonView.withText = true;

			view = buttonView;
		}

		return view;
	}

	/**
	 * Creates a position options object used to position the balloon panel.
	 *
	 * @param {module:engine/model/markercollection~Marker} mentionMarker
	 * @param {String|undefined} preferredPosition The name of the last matched position name.
	 * @returns {module:utils/dom/position~Options}
	 * @private
	 */
	_getBalloonPanelPositionData( mentionMarker, preferredPosition ) {
		const editor = this.editor;
		const editing = editor.editing;
		const domConverter = editing.view.domConverter;
		const mapper = editing.mapper;

		return {
			target: () => {
				let modelRange = mentionMarker.getRange();

				// Target the UI to the model selection range - the marker has been removed so probably the UI will not be shown anyway.
				// The logic is used by ContextualBalloon to display another panel in the same place.
				if ( modelRange.start.root.rootName == '$graveyard' ) {
					modelRange = editor.model.document.selection.getFirstRange();
				}

				const viewRange = mapper.toViewRange( modelRange );
				const rangeRects = Rect.getDomRangeRects( domConverter.viewRangeToDom( viewRange ) );

				return rangeRects.pop();
			},
			limiter: () => {
				const view = this.editor.editing.view;
				const viewDocument = view.document;
				const editableElement = viewDocument.selection.editableElement;

				if ( editableElement ) {
					return view.domConverter.mapViewToDom( editableElement.root );
				}

				return null;
			},
			positions: getBalloonPanelPositions( preferredPosition )
		};
	}
}

// Returns the balloon positions data callbacks.
//
// @param {String} preferredPosition
// @returns {Array.<module:utils/dom/position~Position>}
function getBalloonPanelPositions( preferredPosition ) {
	const positions = {
		// Positions the panel to the southeast of the caret rectangle.
		'caret_se': targetRect => {
			return {
				top: targetRect.bottom + VERTICAL_SPACING,
				left: targetRect.right,
				name: 'caret_se',
				config: {
					withArrow: false
				}
			};
		},

		// Positions the panel to the northeast of the caret rectangle.
		'caret_ne': ( targetRect, balloonRect ) => {
			return {
				top: targetRect.top - balloonRect.height - VERTICAL_SPACING,
				left: targetRect.right,
				name: 'caret_ne',
				config: {
					withArrow: false
				}
			};
		},

		// Positions the panel to the southwest of the caret rectangle.
		'caret_sw': ( targetRect, balloonRect ) => {
			return {
				top: targetRect.bottom + VERTICAL_SPACING,
				left: targetRect.right - balloonRect.width,
				name: 'caret_sw',
				config: {
					withArrow: false
				}
			};
		},

		// Positions the panel to the northwest of the caret rect.
		'caret_nw': ( targetRect, balloonRect ) => {
			return {
				top: targetRect.top - balloonRect.height - VERTICAL_SPACING,
				left: targetRect.right - balloonRect.width,
				name: 'caret_nw',
				config: {
					withArrow: false
				}
			};
		}
	};

	// Returns only the last position if it was matched to prevent the panel from jumping after the first match.
	if ( Object.prototype.hasOwnProperty.call( positions, preferredPosition ) ) {
		return [
			positions[ preferredPosition ]
		];
	}

	// By default return all position callbacks.
	return [
		positions.caret_se,
		positions.caret_sw,
		positions.caret_ne,
		positions.caret_nw
	];
}

// Returns a marker definition of the last valid occuring marker in given string.
// If there is no valid marker in string it returns undefined.
//
// Example of returned object:
//
//		{
//			marker: '@',
//			position: 4,
//			minimumCharacters: 0
//		}
//
// @param {Array.<Object>} feedsWithPattern Registered feeds in editor for mention plugin with created RegExp for matching marker.
// @param {String} text String to find marker in
// @returns {Object} Matched marker's definition
function getLastValidMarkerInText( feedsWithPattern, text ) {
	let lastValidMarker;

	for ( const feed of feedsWithPattern ) {
		const currentMarkerLastIndex = text.lastIndexOf( feed.marker );

		if ( currentMarkerLastIndex > 0 && !text.substring( currentMarkerLastIndex - 1 ).match( feed.pattern ) ) {
			continue;
		}

		if ( !lastValidMarker || currentMarkerLastIndex >= lastValidMarker.position ) {
			lastValidMarker = {
				marker: feed.marker,
				position: currentMarkerLastIndex,
				minimumCharacters: feed.minimumCharacters,
				pattern: feed.pattern
			};
		}
	}

	return lastValidMarker;
}

// Creates a RegExp pattern for the marker.
//
// Function has to be exported to achieve 100% code coverage.
//
// @param {String} marker
// @param {Number} minimumCharacters
// @returns {RegExp}
export function createRegExp( marker, minimumCharacters ) {
	const numberOfCharacters = minimumCharacters == 0 ? '*' : `{${ minimumCharacters },}`;

	const openAfterCharacters = env.features.isRegExpUnicodePropertySupported ? '\\p{Ps}\\p{Pi}"\'' : '\\(\\[{"\'';
	const mentionCharacters = '.';

	// The pattern consists of 3 groups:
	// - 0 (non-capturing): Opening sequence - start of the line, space or an opening punctuation character like "(" or "\"",
	// - 1: The marker character,
	// - 2: Mention input (taking the minimal length into consideration to trigger the UI),
	//
	// The pattern matches up to the caret (end of string switch - $).
	//               (0:      opening sequence       )(1:   marker  )(2:                typed mention              )$
	const pattern = `(?:^|[ ${ openAfterCharacters }])([${ marker }])(${ mentionCharacters }${ numberOfCharacters })$`;
	return new RegExp( pattern, 'u' );
}

// Creates a test callback for the marker to be used in the text watcher instance.
//
// @param {Array.<Object>} feedsWithPattern Feeds of mention plugin configured in editor with RegExp to match marker in text
// @returns {Function}
function createTestCallback( feedsWithPattern ) {
	const textMatcher = text => {
		const markerDefinition = getLastValidMarkerInText( feedsWithPattern, text );

		if ( !markerDefinition ) {
			return false;
		}

		let splitStringFrom = 0;

		if ( markerDefinition.position !== 0 ) {
			splitStringFrom = markerDefinition.position - 1;
		}

		const textToTest = text.substring( splitStringFrom );

		return markerDefinition.pattern.test( textToTest );
	};

	return textMatcher;
}

// Creates a text matcher from the marker.
//
// @param {Object} markerDefinition
// @param {String} text
// @returns {Function}
function requestFeedText( markerDefinition, text ) {
	let splitStringFrom = 0;

	if ( markerDefinition.position !== 0 ) {
		splitStringFrom = markerDefinition.position - 1;
	}

	const regExp = createRegExp( markerDefinition.marker, 0 );
	const textToMatch = text.substring( splitStringFrom );
	const match = textToMatch.match( regExp );

	return match[ 2 ];
}

// The default feed callback.
function createFeedCallback( feedItems ) {
	return feedText => {
		const filteredItems = feedItems
		// Make the default mention feed case-insensitive.
			.filter( item => {
				// Item might be defined as object.
				const itemId = typeof item == 'string' ? item : String( item.id );

				// The default feed is case insensitive.
				return itemId.toLowerCase().includes( feedText.toLowerCase() );
			} );
		return filteredItems;
	};
}

// Checks if position in inside or right after a text with a mention.
//
// @param {module:engine/model/position~Position} position.
// @returns {Boolean}
function hasExistingMention( position ) {
	// The text watcher listens only to changed range in selection - so the selection attributes are not yet available
	// and you cannot use selection.hasAttribute( 'mention' ) just yet.
	// See https://github.com/ckeditor/ckeditor5-engine/issues/1723.
	const hasMention = position.textNode && position.textNode.hasAttribute( 'mention' );

	const nodeBefore = position.nodeBefore;

	return hasMention || nodeBefore && nodeBefore.is( '$text' ) && nodeBefore.hasAttribute( 'mention' );
}

// Checks if string is a valid mention marker.
//
// @param {String} marker
// @returns {Boolean}
function isValidMentionMarker( marker ) {
	return marker && marker.length == 1;
}

// Checks the mention plugins is in completion mode (e.g. when typing is after a valid mention string like @foo).
//
// @returns {Boolean}
function checkIfStillInCompletionMode( editor ) {
	return editor.model.markers.has( 'mention' );
}<|MERGE_RESOLUTION|>--- conflicted
+++ resolved
@@ -1,9 +1,5 @@
 /**
-<<<<<<< HEAD
- * @license Copyright (c) 2003-2022, CKSource - Frederico Knabben. All rights reserved.
-=======
  * @license Copyright (c) 2003-2022, CKSource Holding sp. z o.o. All rights reserved.
->>>>>>> e391ddb7
  * For licensing, see LICENSE.md or https://ckeditor.com/legal/ckeditor-oss-license
  */
 
@@ -164,14 +160,16 @@
 				throw new CKEditorError( 'mentionconfig-incorrect-marker', null, { marker } );
 			}
 
+			const minimumCharacters = mentionDescription.minimumCharacters || 0;
 			const feedCallback = typeof feed == 'function' ? feed.bind( this.editor ) : createFeedCallback( feed );
+			const watcher = this._setupTextWatcherForFeed( marker, minimumCharacters );
 			const itemRenderer = mentionDescription.itemRenderer;
-			const definition = { marker, feedCallback, itemRenderer };
+
+			const definition = { watcher, marker, feedCallback, itemRenderer };
 
 			this._mentionsConfigurations.set( marker, definition );
 		}
 
-		this._setupTextWatcher( feeds );
 		this.listenTo( editor, 'change:isReadOnly', () => {
 			this._hideUIAndRemoveMarker();
 		} );
@@ -375,21 +373,16 @@
 	 * Registers a text watcher for the marker.
 	 *
 	 * @private
-	 * @param {Array.<Object>} feeds Feeds of mention plugin configured in editor
+	 * @param {String} marker
+	 * @param {Number} minimumCharacters
 	 * @returns {module:typing/textwatcher~TextWatcher}
 	 */
-	_setupTextWatcher( feeds ) {
+	_setupTextWatcherForFeed( marker, minimumCharacters ) {
 		const editor = this.editor;
 
-		const feedsWithPattern = feeds.map( feed => ( {
-			...feed,
-			pattern: createRegExp( feed.marker, feed.minimumCharacters || 0 )
-		} ) );
-
-		const watcher = new TextWatcher( editor.model, createTestCallback( feedsWithPattern ) );
+		const watcher = new TextWatcher( editor.model, createTestCallback( marker, minimumCharacters ) );
 
 		watcher.on( 'matched', ( evt, data ) => {
-			const markerDefinition = getLastValidMarkerInText( feedsWithPattern, data.text );
 			const selection = editor.model.document.selection;
 			const focus = selection.focus;
 
@@ -399,8 +392,8 @@
 				return;
 			}
 
-			const feedText = requestFeedText( markerDefinition, data.text );
-			const matchedTextLength = markerDefinition.marker.length + feedText.length;
+			const feedText = requestFeedText( marker, data.text );
+			const matchedTextLength = marker.length + feedText.length;
 
 			// Create a marker range.
 			const start = focus.getShiftedBy( -matchedTextLength );
@@ -421,7 +414,7 @@
 				} );
 			}
 
-			this._requestFeedDebounced( markerDefinition.marker, feedText );
+			this._requestFeedDebounced( marker, feedText );
 		} );
 
 		watcher.on( 'unmatched', () => {
@@ -662,43 +655,6 @@
 	];
 }
 
-// Returns a marker definition of the last valid occuring marker in given string.
-// If there is no valid marker in string it returns undefined.
-//
-// Example of returned object:
-//
-//		{
-//			marker: '@',
-//			position: 4,
-//			minimumCharacters: 0
-//		}
-//
-// @param {Array.<Object>} feedsWithPattern Registered feeds in editor for mention plugin with created RegExp for matching marker.
-// @param {String} text String to find marker in
-// @returns {Object} Matched marker's definition
-function getLastValidMarkerInText( feedsWithPattern, text ) {
-	let lastValidMarker;
-
-	for ( const feed of feedsWithPattern ) {
-		const currentMarkerLastIndex = text.lastIndexOf( feed.marker );
-
-		if ( currentMarkerLastIndex > 0 && !text.substring( currentMarkerLastIndex - 1 ).match( feed.pattern ) ) {
-			continue;
-		}
-
-		if ( !lastValidMarker || currentMarkerLastIndex >= lastValidMarker.position ) {
-			lastValidMarker = {
-				marker: feed.marker,
-				position: currentMarkerLastIndex,
-				minimumCharacters: feed.minimumCharacters,
-				pattern: feed.pattern
-			};
-		}
-	}
-
-	return lastValidMarker;
-}
-
 // Creates a RegExp pattern for the marker.
 //
 // Function has to be exported to achieve 100% code coverage.
@@ -710,7 +666,7 @@
 	const numberOfCharacters = minimumCharacters == 0 ? '*' : `{${ minimumCharacters },}`;
 
 	const openAfterCharacters = env.features.isRegExpUnicodePropertySupported ? '\\p{Ps}\\p{Pi}"\'' : '\\(\\[{"\'';
-	const mentionCharacters = '.';
+	const mentionCharacters = '\\S';
 
 	// The pattern consists of 3 groups:
 	// - 0 (non-capturing): Opening sequence - start of the line, space or an opening punctuation character like "(" or "\"",
@@ -718,52 +674,31 @@
 	// - 2: Mention input (taking the minimal length into consideration to trigger the UI),
 	//
 	// The pattern matches up to the caret (end of string switch - $).
-	//               (0:      opening sequence       )(1:   marker  )(2:                typed mention              )$
-	const pattern = `(?:^|[ ${ openAfterCharacters }])([${ marker }])(${ mentionCharacters }${ numberOfCharacters })$`;
+	//               (0:      opening sequence       )(1:  marker   )(2:                typed mention                 )$
+	const pattern = `(?:^|[ ${ openAfterCharacters }])([${ marker }])([${ mentionCharacters }]${ numberOfCharacters })$`;
+
 	return new RegExp( pattern, 'u' );
 }
 
 // Creates a test callback for the marker to be used in the text watcher instance.
 //
-// @param {Array.<Object>} feedsWithPattern Feeds of mention plugin configured in editor with RegExp to match marker in text
+// @param {String} marker
+// @param {Number} minimumCharacters
 // @returns {Function}
-function createTestCallback( feedsWithPattern ) {
-	const textMatcher = text => {
-		const markerDefinition = getLastValidMarkerInText( feedsWithPattern, text );
-
-		if ( !markerDefinition ) {
-			return false;
-		}
-
-		let splitStringFrom = 0;
-
-		if ( markerDefinition.position !== 0 ) {
-			splitStringFrom = markerDefinition.position - 1;
-		}
-
-		const textToTest = text.substring( splitStringFrom );
-
-		return markerDefinition.pattern.test( textToTest );
-	};
-
-	return textMatcher;
+function createTestCallback( marker, minimumCharacters ) {
+	const regExp = createRegExp( marker, minimumCharacters );
+
+	return text => regExp.test( text );
 }
 
 // Creates a text matcher from the marker.
 //
-// @param {Object} markerDefinition
-// @param {String} text
+// @param {String} marker
 // @returns {Function}
-function requestFeedText( markerDefinition, text ) {
-	let splitStringFrom = 0;
-
-	if ( markerDefinition.position !== 0 ) {
-		splitStringFrom = markerDefinition.position - 1;
-	}
-
-	const regExp = createRegExp( markerDefinition.marker, 0 );
-	const textToMatch = text.substring( splitStringFrom );
-	const match = textToMatch.match( regExp );
+function requestFeedText( marker, text ) {
+	const regExp = createRegExp( marker, 0 );
+
+	const match = text.match( regExp );
 
 	return match[ 2 ];
 }
