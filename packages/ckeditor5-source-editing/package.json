{
  "name": "@ckeditor/ckeditor5-source-editing",
  "version": "41.4.1",
  "description": "Source editing feature for CKEditor 5.",
  "keywords": [
    "ckeditor",
    "ckeditor5",
    "ckeditor 5",
    "ckeditor5-feature",
    "ckeditor5-plugin",
    "ckeditor5-dll"
  ],
  "type": "module",
  "main": "src/index.ts",
  "dependencies": {
    "@ckeditor/ckeditor5-theme-lark": "41.4.1",
    "ckeditor5": "41.4.1"
  },
  "devDependencies": {
<<<<<<< HEAD
    "@ckeditor/ckeditor5-core": "41.3.1",
    "@ckeditor/ckeditor5-dev-utils": "^40.0.0",
    "@ckeditor/ckeditor5-editor-classic": "41.3.1",
    "@ckeditor/ckeditor5-engine": "41.3.1",
    "@ckeditor/ckeditor5-essentials": "41.3.1",
    "@ckeditor/ckeditor5-heading": "41.3.1",
    "@ckeditor/ckeditor5-markdown-gfm": "41.3.1",
    "@ckeditor/ckeditor5-paragraph": "41.3.1",
    "@ckeditor/ckeditor5-table": "41.3.1",
    "@ckeditor/ckeditor5-ui": "41.3.1",
    "@ckeditor/ckeditor5-utils": "41.3.1",
=======
    "@ckeditor/ckeditor5-core": "41.4.1",
    "@ckeditor/ckeditor5-dev-utils": "^39.7.0",
    "@ckeditor/ckeditor5-editor-classic": "41.4.1",
    "@ckeditor/ckeditor5-engine": "41.4.1",
    "@ckeditor/ckeditor5-essentials": "41.4.1",
    "@ckeditor/ckeditor5-heading": "41.4.1",
    "@ckeditor/ckeditor5-markdown-gfm": "41.4.1",
    "@ckeditor/ckeditor5-paragraph": "41.4.1",
    "@ckeditor/ckeditor5-table": "41.4.1",
    "@ckeditor/ckeditor5-ui": "41.4.1",
    "@ckeditor/ckeditor5-utils": "41.4.1",
>>>>>>> 930edc69
    "typescript": "5.0.4",
    "webpack": "^5.58.1",
    "webpack-cli": "^4.9.0"
  },
  "author": "CKSource (http://cksource.com/)",
  "license": "GPL-2.0-or-later",
  "homepage": "https://ckeditor.com/ckeditor-5",
  "bugs": "https://github.com/ckeditor/ckeditor5/issues",
  "repository": {
    "type": "git",
    "url": "https://github.com/ckeditor/ckeditor5.git",
    "directory": "packages/ckeditor5-source-editing"
  },
  "files": [
    "dist",
    "lang",
    "src/**/*.js",
    "src/**/*.d.ts",
    "theme",
    "build",
    "ckeditor5-metadata.json",
    "CHANGELOG.md"
  ],
  "scripts": {
    "dll:build": "webpack",
    "build": "tsc -p ./tsconfig.json",
    "build:dist": "node ../../scripts/build-package.mjs"
  }
}<|MERGE_RESOLUTION|>--- conflicted
+++ resolved
@@ -17,21 +17,8 @@
     "ckeditor5": "41.4.1"
   },
   "devDependencies": {
-<<<<<<< HEAD
-    "@ckeditor/ckeditor5-core": "41.3.1",
+    "@ckeditor/ckeditor5-core": "41.4.1",
     "@ckeditor/ckeditor5-dev-utils": "^40.0.0",
-    "@ckeditor/ckeditor5-editor-classic": "41.3.1",
-    "@ckeditor/ckeditor5-engine": "41.3.1",
-    "@ckeditor/ckeditor5-essentials": "41.3.1",
-    "@ckeditor/ckeditor5-heading": "41.3.1",
-    "@ckeditor/ckeditor5-markdown-gfm": "41.3.1",
-    "@ckeditor/ckeditor5-paragraph": "41.3.1",
-    "@ckeditor/ckeditor5-table": "41.3.1",
-    "@ckeditor/ckeditor5-ui": "41.3.1",
-    "@ckeditor/ckeditor5-utils": "41.3.1",
-=======
-    "@ckeditor/ckeditor5-core": "41.4.1",
-    "@ckeditor/ckeditor5-dev-utils": "^39.7.0",
     "@ckeditor/ckeditor5-editor-classic": "41.4.1",
     "@ckeditor/ckeditor5-engine": "41.4.1",
     "@ckeditor/ckeditor5-essentials": "41.4.1",
@@ -41,7 +28,6 @@
     "@ckeditor/ckeditor5-table": "41.4.1",
     "@ckeditor/ckeditor5-ui": "41.4.1",
     "@ckeditor/ckeditor5-utils": "41.4.1",
->>>>>>> 930edc69
     "typescript": "5.0.4",
     "webpack": "^5.58.1",
     "webpack-cli": "^4.9.0"
