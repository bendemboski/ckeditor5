---
title: Link
category: features
---

{@snippet features/build-link-source}

The link feature lets you insert hyperlinks into your content and provides a UI to create and edit them. Thanks to the [autolink](#autolink-feature) plugin, typed or pasted URLs and e-mail addresses automatically turn into working links.

## Demo

Use the Link toolbar button {@icon @ckeditor/ckeditor5-link/theme/icons/link.svg Link} or press <kbd>Ctrl</kbd>/<kbd>Cmd</kbd>+<kbd>K</kbd> to create a new link. Clicking on a link will activate the contextual toolbar, from which you can edit existing links {@icon @ckeditor/ckeditor5-core/theme/icons/pencil.svg Edit link} or unlink them {@icon @ckeditor/ckeditor5-link/theme/icons/unlink.svg Unlink} with a click.

{@snippet features/link}

<info-box info>
	This demo only presents a limited set of features. Visit the {@link examples/builds/full-featured-editor full-featured editor example} to see more in action.
</info-box>

## Typing around links

CKEditor 5 allows for typing both at the inner and outer boundaries of links to make editing easier for the users.

**To type inside a link**, move the caret to its (start or end) boundary. As long as the link remains highlighted (by default: blue), typing and applying formatting will be done within its boundaries:

{@img assets/img/typing-inside.gif 770 The animation showing typing inside the link in CKEditor 5 rich text editor.}

**To type before or after a link**, move the caret to its boundary, then press the Arrow key (<kbd>←</kbd> or <kbd>→</kbd>) away from the link once. The link is no longer highlighted and whatever text you type or formatting you apply will not be enclosed by the link:

{@img assets/img/typing-before.gif 770 The animation showing typing before the link in CKEditor 5 rich text editor.}

## Custom link attributes (decorators)

By default, all links created in the editor have the `href="..."` attribute in the {@link installation/getting-started/getting-and-setting-data#getting-the-editor-data-with-getdata editor data}. If you want your links to have additional link attributes, {@link module:link/link~LinkConfig#decorators link decorators} provide an easy way to configure and manage them.

There are two types of link decorators you can use:

* [**Automatic**](#adding-attributes-to-links-based-on-predefined-rules-automatic-decorators) &ndash; They match links against pre-defined rules and manage their attributes based on the results.
* [**Manual**](#adding-attributes-to-links-using-the-ui-manual-decorators) &ndash; They allow users to control link attributes individually using the editor UI.

<info-box>
	Link decorators are disabled by default and it takes a proper [configuration](#configuration) to enable them in your rich-text editor.
</info-box>

### Demo

In the editor below, all **external** links get the `target="_blank"` and `rel="noopener noreferrer"` attributes ([automatic decorator](#adding-attributes-to-links-based-on-predefined-rules-automatic-decorators)). Click a link and edit it {@icon @ckeditor/ckeditor5-core/theme/icons/pencil.svg Edit link} to see that it is possible to control the `download` attribute of specific links using the switch button in the editing balloon ([manual decorator](#adding-attributes-to-links-using-the-ui-manual-decorators)). Take a look at the editor data below (updated live) to see the additional link attributes.

{@snippet features/linkdecorators}

The following code was used to run the editor. Learn more about the [configuration](#configuration) of the feature.

```js
ClassicEditor
	.create( document.querySelector( '#editor' ), {
		toolbar: {
			items: [
				'link',
				// More toolbar items. 
				// ...
			],
		},
		link: {
			// Automatically add target="_blank" and rel="noopener noreferrer" to all external links.
			addTargetToExternalLinks: true,

			// Let the users control the "download" attribute of each link.
			decorators: [
				{
					mode: 'manual',
					label: 'Downloadable',
					attributes: {
						download: 'download'
					}
				}
			]
		}
	} )
	.then( /* ... */ )
	.catch( /* ... */ );
```

### Configuration

Decorators are configured through definitions provided in the {@link module:link/link~LinkConfig#decorators `config.link.decorators`} configuration option.

<<<<<<< HEAD
Each decorator definition must have a unique name. In the case of [manual decorators](#adding-attributes-to-links-using-the-ui-manual-decorators), that name also represents the decorator in the {@link framework/guides/architecture/editing-engine#text-attributes document model}.
=======
Each decorator definition must have its own unique name. In case of [manual decorators](#adding-attributes-to-links-using-the-ui-manual-decorators), that name also represents the decorator in the {@link framework/architecture/editing-engine#text-attributes document model}.
>>>>>>> 96d53e7c

<info-box warning>
	Link decorators work independently of one another and no conflict resolution mechanism exists. For example, configuring the `target` attribute using both an automatic and a manual decorator at the same time could end up with quirky results. The same applies if multiple manual or automatic decorators were defined for the same attribute.
</info-box>

#### Adding `target` and `rel` attributes to external links

A very common use case for (automatic) link decorators is adding `target="_blank"` and `rel="noopener noreferrer"` attributes to all external links in the document. A dedicated {@link module:link/link~LinkConfig#addTargetToExternalLinks `config.link.addTargetToExternalLinks`} configuration has been created for that purpose. When this option is set to `true`, all links starting with `http://`, `https://` or `//` are "decorated" with `target` and `rel` attributes.

```js
ClassicEditor
	.create( document.querySelector( '#editor' ), {
		link: {
			addTargetToExternalLinks: true
		}
		// More of editor's config.
 		// ...
	} )
	.then( /* ... */ )
	.catch( /* ... */ );
```

Internally, this configuration corresponds to an [automatic decorator](#adding-attributes-to-links-based-on-predefined-rules-automatic-decorators) with the following {@link module:link/link~LinkDecoratorAutomaticDefinition definition}:

```js
ClassicEditor
	.create( document.querySelector( '#editor' ), {
		link: {
			decorators: {
				addTargetToExternalLinks: {
					mode: 'automatic',
					callback: url => /^(https?:)?\/\//.test( url ),
					attributes: {
						target: '_blank',
						rel: 'noopener noreferrer'
					}
				}
			}
		}
		// More of editor's config.
 		// ...
	} )
	.then( /* ... */ )
	.catch( /* ... */ );
```

If you want to leave the decision whether a link should open in a new tab to the users, do not use the `config.link.addTargetToExternalLinks` configuration but define a new [manual decorator](#adding-attributes-to-links-using-the-ui-manual-decorators) with the following definition instead:

```js
ClassicEditor
	.create( document.querySelector( '#editor' ), {
		link: {
			decorators: {
				openInNewTab: {
					mode: 'manual',
					label: 'Open in a new tab',
					attributes: {
						target: '_blank',
						rel: 'noopener noreferrer'
					}
				}
			}
		}
		// More of editor's config.
 		// ...
	} )
	.then( /* ... */ )
	.catch( /* ... */ );
```

#### Adding default link protocol to external links

A default link protocol can be useful when the user forgets to type the full URL address to an external source or website. Sometimes copying the text, like for example `ckeditor.com`, and converting it to a link may cause some issues. As a result, the created link will direct you to `yourdomain.com/ckeditor.com` because of the missing protocol. This makes the link relative to the site where it appears.

After you enable the {@link module:link/link~LinkConfig#defaultProtocol `config.link.defaultProtocol`} configuration option, the link feature will be able to handle this issue for you. By default it does not fix the passed link value, but when you set {@link module:link/link~LinkConfig#defaultProtocol `config.link.defaultProtocol`} to, for example, `http://`, the plugin will add the given protocol to every link that may need it (like `ckeditor.com`, `example.com`, etc. where `[protocol://]example.com` is missing).

See a basic configuration example:

```js
ClassicEditor
	.create( document.querySelector( '#editor' ), {
		link: {
			defaultProtocol: 'http://'
		}
		// More of editor's config.
 		// ...
	} )
	.then( /* ... */ )
	.catch( /* ... */ );
```

<info-box>
	With the `config.link.defaultProtocol` option enabled, you are still able to link things locally using `#` or `/`. The protocol will not be added to these links.

	When enabled, this feature also provides the **email address auto-detection** feature. When you submit `hello@example.com` in your content, the plugin will automatically change it to `mailto:hello@example.com`.
</info-box>

#### Adding attributes to links based on pre-defined rules (automatic decorators)

Automatic link decorators match all links in the editor content against a {@link module:link/link~LinkDecoratorAutomaticDefinition function} which decides whether the link should receive some set of attributes, considering the URL (`href`) of the link. These decorators work silently and are being applied during the {@link framework/architecture/editing-engine#conversion data downcast} only.

For instance, to create an automatic decorator that adds the `download="file.pdf"` attribute to all links ending with the `".pdf"` extension, you should add the following {@link module:link/link~LinkDecoratorAutomaticDefinition definition} to {@link module:link/link~LinkConfig#decorators `config.link.decorators`}:

```js
ClassicEditor
	.create( document.querySelector( '#editor' ), {
		link: {
			decorators: {
				detectDownloadable: {
					mode: 'automatic',
					callback: url => url.endsWith( '.pdf' ),
					attributes: {
						download: 'file.pdf'
					}
				}
			}
		}
		// More of editor's config.
 		// ...
	} )
	.then( /* ... */ )
	.catch( /* ... */ );
```

<info-box>
	If you want the `target` and `rel` attributes to be added to all external links in your content, we prepared a [dedicated configuration](#adding-target-and-rel-attributes-to-external-links) exactly for that purpose so you do not have to define the automatic decorator by yourself.
</info-box>

#### Adding attributes to links using the UI (manual decorators)

Manual link decorators are represented in the link editing balloon as switch buttons that the users can use to control the presence of attributes of a particular link (check out the [demo](#demo) to learn more). Each manual decorator {@link module:link/link~LinkDecoratorManualDefinition definition} contains a human-readable label displayed next to the switch button in the link editing balloon. Make sure it is compact and precise for the convenience of the users.

To configure a "Downloadable" switch button in the link editing balloon that adds the `download="file"` attribute to the link when turned on, add the following definition to {@link module:link/link~LinkConfig#decorators `config.link.decorators`}:

```js
ClassicEditor
	.create( document.querySelector( '#editor' ), {
		link: {
			decorators: {
				toggleDownloadable: {
					mode: 'manual',
					label: 'Downloadable',
					attributes: {
						download: 'file'
					}
				},
				openInNewTab: {
					mode: 'manual',
					label: 'Open in a new tab',
					defaultValue: true,			// This option will be selected by default.
					attributes: {
						target: '_blank',
						rel: 'noopener noreferrer'
					}
				}
			}
		}
		// More of editor's config.
 		// ...
	} )
	.then( /* ... */ )
	.catch( /* ... */ );
```

## Autolink feature

Automatic linking of URLs typed or pasted into the editor is enabled by default in the predefined builds. The {@link module:link/autolink~AutoLink `AutoLink`} feature will automatically turn URLs or e-mail addresses into real, working links.

To use the autolink function, simply press <kbd>Space</kbd>, <kbd>Enter</kbd> or <kbd>Shift</kbd>+<kbd>Enter</kbd> after a link.

<info-box>
	Autolink action can always be reverted by the undo feature (<kbd>Ctrl</kbd>/<kbd>Cmd</kbd>+<kbd>Z</kbd>).
</info-box>

{@snippet features/autolink}

## Installation

<info-box info>
	Both the base link feature and autolink feature are enabled by default in all {@link installation/getting-started/predefined-builds predefined builds}. The installation instructions are for developers interested in building their own, custom rich text editor.
</info-box>

To add this feature to your editor, install the [`@ckeditor/ckeditor5-link`](https://www.npmjs.com/package/@ckeditor/ckeditor5-link) package:

```bash
npm install --save @ckeditor/ckeditor5-link
```

Then add the `Link` and `AutoLink` plugins to your plugin list:

```js
import Link from '@ckeditor/ckeditor5-link/src/link';
import AutoLink from '@ckeditor/ckeditor5-link/src/autolink';

ClassicEditor
	.create( document.querySelector( '#editor' ), {
		plugins: [ Link, AutoLink, /* ... */ ],
		toolbar: [ 'link', /* ... */ ],
	} )
	.then( /* ... */ )
	.catch( /* ... */ );
```

<info-box info>
	Read more about {@link installation/plugins/installing-plugins installing plugins}.
</info-box>

## Common API

The {@link module:link/link~Link} plugin registers the UI button component (`'link'`) and the following commands:

* The `'link'` command implemented by {@link module:link/linkcommand~LinkCommand}.
* The `'unlink'` command implemented by {@link module:link/unlinkcommand~UnlinkCommand}.

The commands can be executed using the {@link module:core/editor/editor~Editor#execute `editor.execute()`} method:

```js
// Applies the link to the selected content.
// When the selection is collapsed, it creates new text wrapped in a link.
editor.execute( 'link', 'http://example.com' );

// If there are decorators configured, the command can set their state.
editor.execute( 'link', 'http://example.com', { linkIsExternal: true } );

// Removes the link from the selection (and all decorators if present).
editor.execute( 'unlink' );
```

The package provides a plugin for {@link module:link/linkimage~LinkImage linking images}. See the {@link features/images-linking Linking images} section in the {@link features/images-overview feature guide}.

Links are represented in the {@link module:engine/model/model~Model model} using the `linkHref` attribute. [Manual link decorators](#adding-attributes-to-links-using-the-ui-manual-decorators) are represented in the model using text attributes corresponding to their names, as configured in {@link module:link/link~LinkConfig#decorators `config.link.decorators`}.

<info-box>
	We recommend using the official {@link framework/development-tools#ckeditor-5-inspector CKEditor 5 inspector} for development and debugging. It will give you tons of useful information about the state of the editor such as internal data structures, selection, commands, and many more.
</info-box>

## Contribute

The source code of the feature is available on GitHub at [https://github.com/ckeditor/ckeditor5/tree/master/packages/ckeditor5-link](https://github.com/ckeditor/ckeditor5/tree/master/packages/ckeditor5-link).<|MERGE_RESOLUTION|>--- conflicted
+++ resolved
@@ -84,11 +84,7 @@
 
 Decorators are configured through definitions provided in the {@link module:link/link~LinkConfig#decorators `config.link.decorators`} configuration option.
 
-<<<<<<< HEAD
-Each decorator definition must have a unique name. In the case of [manual decorators](#adding-attributes-to-links-using-the-ui-manual-decorators), that name also represents the decorator in the {@link framework/guides/architecture/editing-engine#text-attributes document model}.
-=======
-Each decorator definition must have its own unique name. In case of [manual decorators](#adding-attributes-to-links-using-the-ui-manual-decorators), that name also represents the decorator in the {@link framework/architecture/editing-engine#text-attributes document model}.
->>>>>>> 96d53e7c
+Each decorator definition must have a unique name. In the case of [manual decorators](#adding-attributes-to-links-using-the-ui-manual-decorators), that name also represents the decorator in the {@link framework/architecture/editing-engine#text-attributes document model}.
 
 <info-box warning>
 	Link decorators work independently of one another and no conflict resolution mechanism exists. For example, configuring the `target` attribute using both an automatic and a manual decorator at the same time could end up with quirky results. The same applies if multiple manual or automatic decorators were defined for the same attribute.
