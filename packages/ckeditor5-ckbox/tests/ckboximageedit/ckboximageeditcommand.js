/**
 * @license Copyright (c) 2003-2023, CKSource Holding sp. z o.o. All rights reserved.
 * For licensing, see LICENSE.md or https://ckeditor.com/legal/ckeditor-oss-license
 */

/* global window, btoa */

import { global } from '@ckeditor/ckeditor5-utils';
import { Command } from 'ckeditor5/src/core';
import ClassicTestEditor from '@ckeditor/ckeditor5-core/tests/_utils/classictesteditor';
import { Paragraph } from '@ckeditor/ckeditor5-paragraph';
import { Heading } from '@ckeditor/ckeditor5-heading';
import { Essentials } from '@ckeditor/ckeditor5-essentials';
import { Image } from '@ckeditor/ckeditor5-image';
import PendingActions from '@ckeditor/ckeditor5-core/src/pendingactions';
import CloudServices from '@ckeditor/ckeditor5-cloud-services/src/cloudservices';
import testUtils from '@ckeditor/ckeditor5-core/tests/_utils/utils';
import LinkEditing from '@ckeditor/ckeditor5-link/src/linkediting';
import PictureEditing from '@ckeditor/ckeditor5-image/src/pictureediting';
import ImageUploadEditing from '@ckeditor/ckeditor5-image/src/imageupload/imageuploadediting';
import ImageUploadProgress from '@ckeditor/ckeditor5-image/src/imageupload/imageuploadprogress';
import { setData as setModelData, getData as getModelData } from '@ckeditor/ckeditor5-engine/src/dev-utils/model';
import { getData as getViewData } from '@ckeditor/ckeditor5-engine/src/dev-utils/view';
import TokenMock from '@ckeditor/ckeditor5-cloud-services/tests/_utils/tokenmock';
import CloudServicesCoreMock from '../_utils/cloudservicescoremock';
import CKBoxEditing from '../../src/ckboxediting';

import CKBoxImageEditCommand from '../../src/ckboximageedit/ckboximageeditcommand';
import { blurHashToDataUrl } from '../../src/utils';

const CKBOX_API_URL = 'https://upload.example.com';

describe( 'CKBoxImageEditCommand', () => {
	testUtils.createSinonSandbox();

	let editor, domElement, command, model, dataMock, dataWithBlurHashMock;

	beforeEach( async () => {
		TokenMock.initialToken = [
			// Header.
			'eyJhbGciOiJIUzI1NiIsInR5cCI6IkpXVCJ9',
			// Payload.
			btoa( JSON.stringify( { auth: { ckbox: { workspaces: [ 'workspace1' ] } } } ) ),
			// Signature.
			'signature'
		].join( '.' );

		domElement = global.document.createElement( 'div' );
		global.document.body.appendChild( domElement );

		window.CKBox = {
			mountImageEditor: sinon.stub()
		};

		editor = await ClassicTestEditor.create( domElement, {
			plugins: [
				Paragraph,
				Heading,
				Image,
				CloudServices,
				Essentials,
				LinkEditing,
				PictureEditing,
				ImageUploadEditing,
				ImageUploadProgress,
				CKBoxEditing
			],
			ckbox: {
				serviceOrigin: CKBOX_API_URL,
				tokenUrl: 'foo'
			},
			substitutePlugins: [
				CloudServicesCoreMock
			]
		} );

		command = new CKBoxImageEditCommand( editor );
		command.isEnabled = true;
		editor.commands.add( 'ckboxImageEdit', command );
		model = editor.model;

		dataMock = {
			data: {
				id: 'image-id1',
				extension: 'png',
				metadata: {
					width: 100,
					height: 100
				},
				name: 'image1',
				imageUrls: {
					100: 'https://example.com/workspace1/assets/image-id1/images/100.webp',
					default: 'https://example.com/workspace1/assets/image-id1/images/100.png'
				},
				url: 'https://example.com/workspace1/assets/image-id1/file'
			}
		};

		dataWithBlurHashMock = {
			data: {
				id: 'image-id1',
				extension: 'png',
				metadata: {
					width: 100,
					height: 100,
					blurHash: 'KTF55N=ZR4PXSirp5ZOZW9'
				},
				name: 'image1',
				imageUrls: {
					100: 'https://example.com/workspace1/assets/image-id1/images/100.webp',
					default: 'https://example.com/workspace1/assets/image-id1/images/100.png'
				},
				url: 'https://example.com/workspace1/assets/image-id1/file'
			}
		};
	} );

	afterEach( async () => {
		window.CKBox = null;
		domElement.remove();

		if ( global.document.querySelector( '.ck.ckbox-wrapper' ) ) {
			global.document.querySelector( '.ck.ckbox-wrapper' ).remove();
		}

		await editor.destroy();
	} );

	describe( 'constructor', () => {
		it( 'should be a command instance', () => {
			expect( command ).to.be.instanceOf( Command );
		} );

		it( 'should set "#value" property to false', () => {
			expect( command.value ).to.be.false;
		} );
	} );

	describe( 'execute', () => {
		it( 'should fire "ckboxImageEditor:open" event after command execution', () => {
			const spy = sinon.spy();

			command.on( 'ckboxImageEditor:open', spy );
			command.execute();

			expect( spy.callCount ).to.equal( 1 );
		} );

		it( 'should fire "ckboxImageEditor:open" event as many times as command executions', () => {
			const spy = sinon.spy();

			command.on( 'ckboxImageEditor:open', spy );

			for ( let i = 1; i <= 5; i++ ) {
				command.execute();
			}

			expect( spy.callCount ).to.equal( 1 );
		} );
	} );

	describe( 'events', () => {
		describe( 'opening dialog ("ckboxImageEditor:open")', () => {
			beforeEach( () => {
				sinon.useFakeTimers( { now: Date.now() } );
			} );

			afterEach( () => {
				sinon.restore();
			} );

			it( 'should create a wrapper if it is not yet created and mount it in the document body', () => {
				command.execute();

				const wrapper = command._wrapper;

				expect( wrapper.nodeName ).to.equal( 'DIV' );
				expect( wrapper.className ).to.equal( 'ck ckbox-wrapper' );
			} );

			it( 'should create and mount a wrapper only once', () => {
				command.execute();

				const wrapper1 = command._wrapper;

				command.execute();

				const wrapper2 = command._wrapper;

				command.execute();

				const wrapper3 = command._wrapper;

				expect( wrapper1 ).to.equal( wrapper2 );
				expect( wrapper2 ).to.equal( wrapper3 );
			} );

			it( 'should not create a wrapper if the command is disabled', () => {
				command.isEnabled = false;
				command.execute();

				expect( command._wrapper ).to.equal( null );
			} );

			it( 'should not create a wrapper if the wrapper is already created', () => {
				const wrapper = global.document.createElement( 'p' );

				command._wrapper = wrapper;
				command.execute();

				expect( command._wrapper ).to.equal( wrapper );
			} );

			it( 'should open the CKBox Image Editor dialog instance only once', () => {
				command.execute();
				command.execute();
				command.execute();

				expect( window.CKBox.mountImageEditor.callCount ).to.equal( 1 );
			} );

			it( 'should prepare options for the CKBox Image Editing dialog instance', () => {
				const options = command._prepareOptions();

				expect( options ).to.have.property( 'tokenUrl', 'foo' );
				expect( options.imageEditing.allowOverwrite ).to.be.false;
				expect( options.onSave ).to.be.a( 'function' );
				expect( options.onClose ).to.be.a( 'function' );
			} );
		} );

		describe( 'closing dialog ("ckboxImageEditor:close")', () => {
			let onClose;

			beforeEach( () => {
				onClose = command._prepareOptions().onClose;
			} );

			it( 'should fire "ckboxImageEditor:close" event after closing the CKBox Image Editor dialog', () => {
				const spy = sinon.spy();

				command.on( 'ckboxImageEditor:close', spy );
				onClose();

				expect( spy.callCount ).to.equal( 1 );
			} );

			it( 'should remove the wrapper after closing the CKBox Image Editor dialog', () => {
				command.execute();

				expect( command._wrapper ).not.to.equal( null );

				const spy = sinon.spy( command._wrapper, 'remove' );

				onClose();

				expect( spy.callCount ).to.equal( 1 );
				expect( command._wrapper ).to.equal( null );
			} );

			it( 'should focus view after closing the CKBox Image Editor dialog', () => {
				const focusSpy = testUtils.sinon.spy( editor.editing.view, 'focus' );

				const openSpy = sinon.spy();
				const closeSpy = sinon.spy();

				command.on( 'ckboxImageEditor:open', openSpy );
				command.execute();

				command.on( 'ckboxImageEditor:close', closeSpy );
				onClose();

				expect( openSpy.callCount ).to.equal( 1 );
				expect( closeSpy.callCount ).to.equal( 1 );

				sinon.assert.calledOnce( focusSpy );
			} );
		} );

		describe( 'saving edited asset', () => {
			let onSave, sinonXHR, jwtToken, clock;

			beforeEach( () => {
				jwtToken = createToken( { auth: { ckbox: { workspaces: [ 'workspace1' ] } } } );
				onSave = command._prepareOptions().onSave;
				sinonXHR = testUtils.sinon.useFakeServer();
				sinonXHR.autoRespond = true;
			} );

			afterEach( () => {
				sinonXHR.restore();

				if ( clock ) {
					clock.restore();
				}
			} );

			it( 'should pool data for edited image and if success status, save it', done => {
				setModelData( model, '[<imageBlock alt="alt text" ckboxImageId="example-id" src="/assets/sample.png"></imageBlock>]' );

				clock = sinon.useFakeTimers();

				sinonXHR.respondWith( 'GET', CKBOX_API_URL + '/assets/image-id1', [
					200,
					{ 'Content-Type': 'application/json' },
					JSON.stringify( {
						metadata: {
							metadataProcessingStatus: 'success'
						}
					} )
				] );

				command.on( 'ckboxImageEditor:processed', () => {
					expect( getModelData( model ) ).to.equal(
						'[<imageBlock alt="" ckboxImageId="image-id1" height="100" sources="[object Object]"' +
							' src="https://example.com/workspace1/assets/image-id1/images/100.png" width="100">' +
						'</imageBlock>]'
					);
				} );

				onSave( dataMock );

				clock.tick( 1500 );

				done();
			} );

			it( 'should abort when image was removed while processing on server', async () => {
				setModelData( model, '[<imageBlock alt="alt text" ckboxImageId="example-id" src="/assets/sample.png"></imageBlock>]' );
				const clock = sinon.useFakeTimers();

				const dataMock = {
					data: {
						id: 'image-id1',
						extension: 'png',
						metadata: {
							width: 100,
							height: 100
						},
						name: 'image1',
						imageUrls: {
							100: 'https://example.com/workspace1/assets/image-id1/images/100.webp',
							default: 'https://example.com/workspace1/assets/image-id1/images/100.png'
						},
						url: 'https://example.com/workspace1/assets/image-id1/file'
					}
				};

				sinonXHR.respondWith( 'GET', CKBOX_API_URL + '/assets/image-id1', [
					200,
					{ 'Content-Type': 'application/json' },
					JSON.stringify( {
						metadata: {
							metadataProcessingStatus: 'queued'
						}
					} )
				] );

				onSave( dataMock );

				await clock.tickAsync( 100 );

				const selection = model.document.selection;

				model.deleteContent( selection );

				sinonXHR.respondWith( 'GET', CKBOX_API_URL + '/assets/image-id1', [
					200,
					{ 'Content-Type': 'application/json' },
					JSON.stringify( {
						metadata: {
							metadataProcessingStatus: 'success'
						}
					} )
				] );

				await clock.tickAsync( 1000 );

				expect( getModelData( model ) ).to.equal( '<paragraph>[]</paragraph>' );
			} );

			it( 'should stop pooling if limit was reached', async () => {
<<<<<<< HEAD
				setModelData( model, '[<imageBlock alt="alt text" ckboxImageId="example-id" src="/assets/sample.png"></imageBlock>]' );
				const clock = sinon.useFakeTimers();
=======
				clock = sinon.useFakeTimers();
>>>>>>> edadd15f

				const respondSpy = sinon.spy( sinonXHR, 'respond' );

				setModelData( model, '[<imageBlock ' +
						'alt="alt text" ckboxImageId="example-id" height="50" src="/assets/sample.png" width="50">' +
					'</imageBlock>]' );

				sinonXHR.respondWith( 'GET', CKBOX_API_URL + '/assets/image-id1', [
					200,
					{ 'Content-Type': 'application/json' },
					JSON.stringify( {
						metadata: {
							metadataProcessingStatus: 'queued'
						}
					} )
				] );

				onSave( dataMock );

				await clock.tickAsync( 15000 );

				sinon.assert.callCount( respondSpy, 4 );
			} );

			it( 'should add a pending action after a change and remove after server response', async () => {
				const pendingActions = editor.plugins.get( PendingActions );

				setModelData( model, '[<imageBlock alt="alt text" ckboxImageId="example-id" src="/assets/sample.png"></imageBlock>]' );

				clock = sinon.useFakeTimers();

				const dataMock2 = {
					data: {
						id: 'image-id2',
						extension: 'png',
						metadata: {
							width: 100,
							height: 100
						},
						name: 'image2',
						imageUrls: {
							100: 'https://example.com/workspace1/assets/image-id2/images/100.webp',
							default: 'https://example.com/workspace1/assets/image-id2/images/100.png'
						},
						url: 'https://example.com/workspace1/assets/image-id2/file'
					}
				};

				expect( pendingActions._actions.length ).to.equal( 0 );

				sinonXHR.respondWith( 'GET', CKBOX_API_URL + '/assets/image-id1', [
					200,
					{ 'Content-Type': 'application/json' },
					JSON.stringify( {
						metadata: {
							metadataProcessingStatus: 'queued'
						}
					} )
				] );

				onSave( dataMock );

				expect( pendingActions.hasAny ).to.be.true;
				expect( pendingActions._actions.length ).to.equal( 1 );
				expect( pendingActions.first.message ).to.equal( 'Processing the edited image.' );

				await clock.tickAsync( 1000 );

				onSave( dataMock2 );

				expect( pendingActions.hasAny ).to.be.true;
				expect( pendingActions._actions.length ).to.equal( 2 );
				expect( pendingActions.first.message ).to.equal( 'Processing the edited image.' );
				expect( pendingActions._actions.get( 1 ).message ).to.equal( 'Processing the edited image.' );

				sinonXHR.respondWith( 'GET', CKBOX_API_URL + '/assets/image-id1', [
					200,
					{ 'Content-Type': 'application/json' },
					JSON.stringify( {
						metadata: {
							metadataProcessingStatus: 'success'
						}
					} )
				] );

				await clock.tickAsync( 1000 );

				expect( pendingActions.hasAny ).to.be.false;
				expect( pendingActions._actions.length ).to.equal( 0 );
			} );

			it( 'should reject if fetching asset\'s status ended with the authorization error', () => {
				sinonXHR.respondWith( 'GET', CKBOX_API_URL + '/assets/image-id1', [
					401,
					{ 'Content-Type': 'application/json' },
					JSON.stringify( { message: 'Invalid token.', statusCode: 401 } )
				] );

				return command._getAssetStatusFromServer( dataMock )
					.then( res => {
						expect( res.message ).to.equal( 'Invalid token.' );
						throw new Error( 'Expected to be rejected.' );
					}, () => {
						expect( sinonXHR.requests[ 0 ].requestHeaders ).to.be.an( 'object' );
						expect( sinonXHR.requests[ 0 ].requestHeaders ).to.contain.property( 'Authorization', jwtToken );
						expect( sinonXHR.requests[ 0 ].requestHeaders ).to.contain.property( 'CKBox-Version', 'CKEditor 5' );
					} );
			} );

			it( 'should fire "ckboxImageEditor:save" and "ckboxImageEditor:processed" ' +
				'event after hit "Save" button in the CKBox Image Editor dialog', async () => {
				const spySave = sinon.spy();
				const spyProcessed = sinon.spy();
				const clock = sinon.useFakeTimers();

				setModelData( model, '[<imageBlock ' +
						'alt="alt text" ckboxImageId="example-id" height="50" src="/assets/sample.png" width="50">' +
					'</imageBlock>]' );

				const [ assetProcessedPromise, resolveAssetProcessed ] = createPromise();

				sinon.stub( command, '_waitForAssetProcessed' ).returns( assetProcessedPromise );

				command.on( 'ckboxImageEditor:save', spySave );
				command.on( 'ckboxImageEditor:processed', spyProcessed );

				onSave( dataMock );

				expect( spySave.callCount ).to.equal( 1 );

				await clock.tickAsync( 0 );

				expect( spyProcessed.callCount ).to.equal( 0 );

<<<<<<< HEAD
				resolveAssetProcessed( {} );
=======
				resolveAssetProcessed( dataMock );
>>>>>>> edadd15f

				await clock.tickAsync( 10000 );

				expect( spyProcessed.callCount ).to.equal( 1 );
			} );

			it( 'should not replace image with saved one before it is processed', () => {
				const modelData =
					'[<imageBlock ' +
						'alt="alt text" ckboxImageId="example-id" height="50" src="/assets/sample.png" ' +
						'tempServerAssetId="image-id1" width="50">' +
					'</imageBlock>]';

				setModelData( model, modelData );

				command.fire( 'ckboxImageEditor:save', dataMock );

				expect( getModelData( model ) ).to.equal( modelData );
			} );

			it( 'should replace image with saved one after it is processed', () => {
				setModelData( model, '[<imageBlock ' +
						'alt="alt text" ckboxImageId="example-id" height="50" src="/assets/sample.png" width="50">' +
					'</imageBlock>]' );

				command.fire( 'ckboxImageEditor:processed', dataMock );

				expect( getModelData( model ) ).to.equal(
					'[<imageBlock ' +
						'alt="alt text" ' +
						'ckboxImageId="image-id1" ' +
						'height="100" ' +
						'sources="[object Object]" ' +
						'src="https://example.com/workspace1/assets/image-id1/images/100.png" ' +
						'width="100">' +
					'</imageBlock>]'
				);
			} );

			it( 'should replace image with saved one (with blurHash placeholder) after it is processed', () => {
				const placeholder = blurHashToDataUrl( dataWithBlurHashMock.data.metadata.blurHash );

				setModelData( model, '[<imageBlock ' +
						'alt="alt text" ckboxImageId="example-id" height="50" src="/assets/sample.png" width="50">' +
					'</imageBlock>]' );

				command.fire( 'ckboxImageEditor:processed', dataWithBlurHashMock );

				expect( getModelData( model ) ).to.equal(
					'[<imageBlock ' +
						'alt="alt text" ' +
						'ckboxImageId="image-id1" ' +
						'height="100" ' +
						'placeholder="' + placeholder + '" ' +
						'sources="[object Object]" ' +
						'src="https://example.com/workspace1/assets/image-id1/images/100.png" ' +
						'width="100">' +
					'</imageBlock>]'
				);
			} );

			it( 'should change <img> size attributes and add `image-processing` CSS class ' +
				'while waiting for the processed image', async () => {
				setModelData( model, '[<imageBlock ' +
						'alt="alt text" ckboxImageId="example-id" height="50" src="/assets/sample.png" width="50">' +
					'</imageBlock>]' );

				expect( getViewData( editor.editing.view, { withoutSelection: true } ) ).to.equal(
					'<figure class="ck-widget ck-widget_selected image" contenteditable="false" data-ckbox-resource-id="example-id">' +
						'<img alt="alt text" height="50" src="/assets/sample.png" style="aspect-ratio:50/50" width="50"></img>' +
						'<div class="ck ck-reset_all ck-widget__type-around"></div>' +
					'</figure>'
				);

				onSave( dataMock );

				expect( getViewData( editor.editing.view, { withoutSelection: true } ) ).to.equal(
					'<figure class="ck-widget ck-widget_selected image image-processing" ' +
						'contenteditable="false" data-ckbox-resource-id="example-id">' +
						'<img alt="alt text" height="100" src="/assets/sample.png" style="height:100px;width:100px" width="100"></img>' +
						'<div class="ck ck-reset_all ck-widget__type-around"></div>' +
					'</figure>'
				);
			} );
		} );
	} );
} );

function createPromise() {
	let resolve;

	const promise = new Promise( res => {
		resolve = res;
	} );

	return [ promise, resolve ];
}

function createToken( tokenClaims ) {
	return [
		// Header.
		'eyJhbGciOiJIUzI1NiIsInR5cCI6IkpXVCJ9',
		// Payload.
		btoa( JSON.stringify( tokenClaims ) ),
		// Signature.
		'signature'
	].join( '.' );
}<|MERGE_RESOLUTION|>--- conflicted
+++ resolved
@@ -380,12 +380,7 @@
 			} );
 
 			it( 'should stop pooling if limit was reached', async () => {
-<<<<<<< HEAD
-				setModelData( model, '[<imageBlock alt="alt text" ckboxImageId="example-id" src="/assets/sample.png"></imageBlock>]' );
-				const clock = sinon.useFakeTimers();
-=======
 				clock = sinon.useFakeTimers();
->>>>>>> edadd15f
 
 				const respondSpy = sinon.spy( sinonXHR, 'respond' );
 
@@ -520,11 +515,7 @@
 
 				expect( spyProcessed.callCount ).to.equal( 0 );
 
-<<<<<<< HEAD
-				resolveAssetProcessed( {} );
-=======
 				resolveAssetProcessed( dataMock );
->>>>>>> edadd15f
 
 				await clock.tickAsync( 10000 );
 
