# Copyright (c) 2003-2023, CKSource Holding sp. z o.o. All rights reserved.
#
#                                     !!! IMPORTANT !!!
#
#         Before you edit this file, please keep in mind that contributing to the project
#                translations is possible ONLY via the Transifex online service.
#
#         To submit your translations, visit https://www.transifex.com/ckeditor/ckeditor5.
#
#                   To learn more, check out the official contributor's guide:
#     https://ckeditor.com/docs/ckeditor5/latest/framework/guides/contributing/contributing.html
#
msgid ""
msgstr ""
"Language-Team: Catalan (https://app.transifex.com/ckeditor/teams/11143/ca/)\n"
"Language: ca\n"
"Plural-Forms: nplurals=2; plural=(n != 1);\n"

msgctxt "Toolbar button tooltip for opening a file browser that allows inserting an image or a file to the editor."
msgid "Open file manager"
msgstr "Obrir el gestor de fitxers"

msgctxt "A message is displayed when CKEditor 5 cannot associate an image with any of the categories defined in CKBox while uploading an asset."
msgid "Cannot determine a category for the uploaded file."
msgstr "No es pot determinar una categoria per al fitxer penjat."

msgctxt "A message is displayed when the user is not authorised to access CKBox workspace configured as default one."
msgid "Cannot access default workspace."
<<<<<<< HEAD
msgstr ""
=======
msgstr "No es pot accedir a l'espai de treball predeterminat."
>>>>>>> fd1767c6
<|MERGE_RESOLUTION|>--- conflicted
+++ resolved
@@ -26,8 +26,4 @@
 
 msgctxt "A message is displayed when the user is not authorised to access CKBox workspace configured as default one."
 msgid "Cannot access default workspace."
-<<<<<<< HEAD
-msgstr ""
-=======
-msgstr "No es pot accedir a l'espai de treball predeterminat."
->>>>>>> fd1767c6
+msgstr "No es pot accedir a l'espai de treball predeterminat."