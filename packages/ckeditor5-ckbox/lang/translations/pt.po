# Copyright (c) 2003-2023, CKSource Holding sp. z o.o. All rights reserved.
#
#                                     !!! IMPORTANT !!!
#
#         Before you edit this file, please keep in mind that contributing to the project
#                translations is possible ONLY via the Transifex online service.
#
#         To submit your translations, visit https://www.transifex.com/ckeditor/ckeditor5.
#
#                   To learn more, check out the official contributor's guide:
#     https://ckeditor.com/docs/ckeditor5/latest/framework/guides/contributing/contributing.html
#
msgid ""
msgstr ""
"Language-Team: Portuguese (https://app.transifex.com/ckeditor/teams/11143/pt/)\n"
"Language: pt\n"
"Plural-Forms: nplurals=3; plural=(n == 0 || n == 1) ? 0 : n != 0 && n % 1000000 == 0 ? 1 : 2;\n"

msgctxt "Toolbar button tooltip for opening a file browser that allows inserting an image or a file to the editor."
msgid "Open file manager"
msgstr "Abrir gestor de ficheiros"

msgctxt "A message is displayed when CKEditor 5 cannot associate an image with any of the categories defined in CKBox while uploading an asset."
msgid "Cannot determine a category for the uploaded file."
msgstr "Não é possível determinar a categoria do ficheiro carregado."

msgctxt "A message is displayed when the user is not authorised to access CKBox workspace configured as default one."
msgid "Cannot access default workspace."
<<<<<<< HEAD
msgstr ""
=======
msgstr "Não é possível aceder ao espaço de trabalho padrão."
>>>>>>> fd1767c6
<|MERGE_RESOLUTION|>--- conflicted
+++ resolved
@@ -26,8 +26,4 @@
 
 msgctxt "A message is displayed when the user is not authorised to access CKBox workspace configured as default one."
 msgid "Cannot access default workspace."
-<<<<<<< HEAD
-msgstr ""
-=======
-msgstr "Não é possível aceder ao espaço de trabalho padrão."
->>>>>>> fd1767c6
+msgstr "Não é possível aceder ao espaço de trabalho padrão."