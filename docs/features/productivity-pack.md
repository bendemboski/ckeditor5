--- conflicted
+++ resolved
@@ -19,11 +19,7 @@
 
 * Case change
 
-<<<<<<< HEAD
-	The {@link features/case-change case change feature} {@icon ckeditor5-collaboration/theme/icons/case-change.svg Case change} lets you quickly change the letter case of selected content to format part of the text like a title, or change it to all-caps and back. You can change the case to the desired pattern by using a dedicated toolbar dropdown or cycling them with a keyboard shortcut.
-=======
 	The {@link features/case-change case change feature} {@icon ckeditor5-collaboration/theme/icons/case-change.svg Case change} lets you quickly change the letter case of the selected content. Use it to format part of the text like a title, or change it to all-caps and back. You can change the case to the desired pattern by using a dedicated toolbar dropdown or cycling them with a keyboard shortcut.
->>>>>>> 3c613a6a
 
 * Document outline
 
