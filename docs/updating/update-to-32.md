--- conflicted
+++ resolved
@@ -81,11 +81,7 @@
 /* After v32.0.0 */
 class RevisionHistoryIntegration extends Plugin {
 	async init() {
-<<<<<<< HEAD
-	   const revisionHistory = editor.plugins.get( 'RevisionHistory' );
-=======
 		const revisionHistory = editor.plugins.get( 'RevisionHistory' );
->>>>>>> 039b302d
 
 		// ...
 
