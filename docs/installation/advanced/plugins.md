--- conflicted
+++ resolved
@@ -32,11 +32,7 @@
 
 Creating your own plugins is a straightforward task but it requires good knowledge about a few aspects of the CKEditor 5 development environment. The following resources are recommended as a starting point:
 
-<<<<<<< HEAD
-* The {@link framework/guides/creating-simple-plugin Plugin development guide} in the {@link framework/guides/overview CKEditor 5 Framework} documentation.
-=======
 * The {@link framework/guides/creating-simple-plugin-timestamp Plugin development guide} in the {@link framework/index CKEditor 5 Framework} documentation.
->>>>>>> 154bf07f
 * The {@link framework/guides/package-generator Using package generator} that provides plugin development environment.
 * The {@link framework/guides/quick-start Quick start guide} in the {@link framework/guides/overview CKEditor 5 Framework} documentation.
 * {@link installation/getting-started/quick-start-other#building-the-editor-from-source Creating custom builds} which is necessary to have your plugin included inside a CKEditor 5 build.
