--- conflicted
+++ resolved
@@ -117,10 +117,6 @@
     "svgo": "^1.3.2",
     "terser-webpack-plugin": "^3.0.2",
     "umberto": "^1.6.2",
-<<<<<<< HEAD
-    "upath": "^2.0.0",
-=======
->>>>>>> e9e78bbd
     "webpack": "^4.43.0"
   },
   "engines": {
