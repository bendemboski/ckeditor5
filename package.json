{
  "name": "ckeditor5",
  "version": "42.0.2",
  "description": "The development environment of CKEditor 5 - the best browser-based rich text editor.",
  "private": true,
  "keywords": [
    "ckeditor",
    "ckeditor5",
    "ckeditor 5",
    "wysiwyg",
    "rich text",
    "editor",
    "html",
    "contentEditable",
    "editing",
    "operational transformation",
    "ot",
    "collaboration",
    "collaborative",
    "real-time",
    "framework"
  ],
  "dependencies": {
    "@ckeditor/ckeditor5-adapter-ckfinder": "42.0.2",
    "@ckeditor/ckeditor5-alignment": "42.0.2",
    "@ckeditor/ckeditor5-autoformat": "42.0.2",
    "@ckeditor/ckeditor5-autosave": "42.0.2",
    "@ckeditor/ckeditor5-basic-styles": "42.0.2",
    "@ckeditor/ckeditor5-block-quote": "42.0.2",
    "@ckeditor/ckeditor5-ckbox": "42.0.2",
    "@ckeditor/ckeditor5-ckfinder": "42.0.2",
    "@ckeditor/ckeditor5-clipboard": "42.0.2",
    "@ckeditor/ckeditor5-cloud-services": "42.0.2",
    "@ckeditor/ckeditor5-code-block": "42.0.2",
    "@ckeditor/ckeditor5-core": "42.0.2",
    "@ckeditor/ckeditor5-easy-image": "42.0.2",
    "@ckeditor/ckeditor5-editor-balloon": "42.0.2",
    "@ckeditor/ckeditor5-editor-classic": "42.0.2",
    "@ckeditor/ckeditor5-editor-decoupled": "42.0.2",
    "@ckeditor/ckeditor5-editor-inline": "42.0.2",
    "@ckeditor/ckeditor5-editor-multi-root": "42.0.2",
    "@ckeditor/ckeditor5-engine": "42.0.2",
    "@ckeditor/ckeditor5-enter": "42.0.2",
    "@ckeditor/ckeditor5-essentials": "42.0.2",
    "@ckeditor/ckeditor5-find-and-replace": "42.0.2",
    "@ckeditor/ckeditor5-font": "42.0.2",
    "@ckeditor/ckeditor5-heading": "42.0.2",
    "@ckeditor/ckeditor5-highlight": "42.0.2",
    "@ckeditor/ckeditor5-horizontal-line": "42.0.2",
    "@ckeditor/ckeditor5-html-embed": "42.0.2",
    "@ckeditor/ckeditor5-html-support": "42.0.2",
    "@ckeditor/ckeditor5-image": "42.0.2",
    "@ckeditor/ckeditor5-indent": "42.0.2",
    "@ckeditor/ckeditor5-language": "42.0.2",
    "@ckeditor/ckeditor5-link": "42.0.2",
    "@ckeditor/ckeditor5-list": "42.0.2",
    "@ckeditor/ckeditor5-markdown-gfm": "42.0.2",
    "@ckeditor/ckeditor5-media-embed": "42.0.2",
    "@ckeditor/ckeditor5-mention": "42.0.2",
    "@ckeditor/ckeditor5-minimap": "42.0.2",
    "@ckeditor/ckeditor5-page-break": "42.0.2",
    "@ckeditor/ckeditor5-paragraph": "42.0.2",
    "@ckeditor/ckeditor5-paste-from-office": "42.0.2",
    "@ckeditor/ckeditor5-remove-format": "42.0.2",
    "@ckeditor/ckeditor5-restricted-editing": "42.0.2",
    "@ckeditor/ckeditor5-select-all": "42.0.2",
    "@ckeditor/ckeditor5-show-blocks": "42.0.2",
    "@ckeditor/ckeditor5-source-editing": "42.0.2",
    "@ckeditor/ckeditor5-special-characters": "42.0.2",
    "@ckeditor/ckeditor5-style": "42.0.2",
    "@ckeditor/ckeditor5-table": "42.0.2",
    "@ckeditor/ckeditor5-theme-lark": "42.0.2",
    "@ckeditor/ckeditor5-typing": "42.0.2",
    "@ckeditor/ckeditor5-ui": "42.0.2",
    "@ckeditor/ckeditor5-undo": "42.0.2",
    "@ckeditor/ckeditor5-upload": "42.0.2",
    "@ckeditor/ckeditor5-utils": "42.0.2",
    "@ckeditor/ckeditor5-watchdog": "42.0.2",
    "@ckeditor/ckeditor5-widget": "42.0.2",
    "@ckeditor/ckeditor5-word-count": "42.0.2"
  },
  "devDependencies": {
    "@babel/parser": "^7.23.3",
    "@ckeditor/ckeditor5-ai": "42.0.2",
    "@ckeditor/ckeditor5-build-balloon": "42.0.2",
    "@ckeditor/ckeditor5-build-balloon-block": "42.0.2",
    "@ckeditor/ckeditor5-build-classic": "42.0.2",
    "@ckeditor/ckeditor5-build-decoupled-document": "42.0.2",
    "@ckeditor/ckeditor5-build-inline": "42.0.2",
    "@ckeditor/ckeditor5-build-multi-root": "42.0.2",
    "@ckeditor/ckeditor5-case-change": "42.0.2",
    "@ckeditor/ckeditor5-comments": "42.0.2",
    "@ckeditor/ckeditor5-dev-build-tools": "^41.0.0",
    "@ckeditor/ckeditor5-dev-bump-year": "^41.0.0",
    "@ckeditor/ckeditor5-dev-ci": "^41.0.0",
    "@ckeditor/ckeditor5-dev-dependency-checker": "^41.0.0",
    "@ckeditor/ckeditor5-dev-docs": "^41.0.0",
    "@ckeditor/ckeditor5-dev-release-tools": "^41.0.0",
    "@ckeditor/ckeditor5-dev-stale-bot": "^41.0.0",
    "@ckeditor/ckeditor5-dev-tests": "^41.0.0",
    "@ckeditor/ckeditor5-dev-transifex": "^41.0.0",
    "@ckeditor/ckeditor5-dev-translations": "^41.0.0",
    "@ckeditor/ckeditor5-dev-utils": "^41.0.0",
    "@ckeditor/ckeditor5-dev-web-crawler": "^41.0.0",
    "@ckeditor/ckeditor5-document-outline": "42.0.2",
    "@ckeditor/ckeditor5-export-pdf": "42.0.2",
    "@ckeditor/ckeditor5-export-word": "42.0.2",
    "@ckeditor/ckeditor5-format-painter": "42.0.2",
    "@ckeditor/ckeditor5-import-word": "42.0.2",
    "@ckeditor/ckeditor5-inspector": "^4.0.0",
<<<<<<< HEAD
    "@ckeditor/ckeditor5-list-multi-level": "42.0.1",
    "@ckeditor/ckeditor5-mermaid": "ckeditor/ckeditor5-mermaid#v0.0.3",
    "@ckeditor/ckeditor5-pagination": "42.0.1",
    "@ckeditor/ckeditor5-paste-from-office-enhanced": "42.0.1",
=======
    "@ckeditor/ckeditor5-list-multi-level": "42.0.2",
    "@ckeditor/ckeditor5-mermaid": "ckeditor/ckeditor5-mermaid#v0.0.2",
    "@ckeditor/ckeditor5-pagination": "42.0.2",
    "@ckeditor/ckeditor5-paste-from-office-enhanced": "42.0.2",
>>>>>>> 30c57806
    "@ckeditor/ckeditor5-react": "^6.0.0",
    "@ckeditor/ckeditor5-real-time-collaboration": "42.0.2",
    "@ckeditor/ckeditor5-revision-history": "42.0.2",
    "@ckeditor/ckeditor5-slash-command": "42.0.2",
    "@ckeditor/ckeditor5-template": "42.0.2",
    "@ckeditor/ckeditor5-track-changes": "42.0.2",
    "@ocular-d/vale-bin": "^2.29.1",
    "@webspellchecker/wproofreader-ckeditor5": "^3.0.0",
    "@wiris/mathtype-ckeditor5": "^8.10.0",
    "acorn": "^8.11.3",
    "assert": "^2.0.0",
    "babel-standalone": "^6.26.0",
    "chalk": "^4.1.0",
    "ckeditor5-premium-features": "42.0.2",
    "coveralls": "^3.1.0",
    "date-fns": "^2.30.0",
    "eslint": "^7.19.0",
    "eslint-config-ckeditor5": "^6.0.0",
    "estree-walker": "^3.0.3",
    "fs-extra": "^11.1.1",
    "glob": "^10.2.5",
    "http-server": "^14.1.1",
    "husky": "^8.0.2",
    "ini": "^4.1.1",
    "is-relative-url": "^3.0.0",
    "js-yaml": "^4.1.0",
    "lint-staged": "^12.0.0",
    "listr2": "^6.5.0",
    "minimatch": "^5.1.0",
    "minimist": "^1.2.5",
    "mkdirp": "^1.0.4",
    "node-fetch": "^2.6.7",
    "nyc": "^15.0.1",
    "postcss-loader": "^4.3.0",
    "publint": "^0.2.7",
    "react": "^18.2.0",
    "react-dom": "^18.2.0",
    "rimraf": "^3.0.2",
    "schema-utils": "^4.2.0",
    "sharp": "^0.32.6",
    "stylelint": "^13.5.0",
    "stylelint-config-ckeditor5": "^4.0.0",
    "svgo": "^2.2.2",
    "table": "^6.8.1",
    "terser-webpack-plugin": "^4.2.3",
    "typescript": "5.0.4",
    "umberto": "^4.2.4",
    "upath": "^2.0.0",
    "wait-on": "^6.0.1",
    "webpack": "^5.58.1"
  },
  "engines": {
    "node": ">=18.0.0"
  },
  "author": "CKSource (http://cksource.com/)",
  "license": "GPL-2.0-or-later",
  "homepage": "https://ckeditor.com/ckeditor-5",
  "bugs": "https://github.com/ckeditor/ckeditor5/issues",
  "repository": {
    "type": "git",
    "url": "https://github.com/ckeditor/ckeditor5.git"
  },
  "scripts": {
    "postinstall": "node ./scripts/postinstall.js",
    "lint": "eslint --quiet \"**/*.{js,ts,mjs}\" --format ./scripts/eslint-formatter.js",
    "stylelint": "stylelint --quiet --allow-empty-input \"packages/**/*.css\" \"docs/**/*.css\"",
    "test": "node --max_old_space_size=4096 node_modules/@ckeditor/ckeditor5-dev-tests/bin/testautomated.js",
    "manual": "node --max_old_space_size=8192 node_modules/@ckeditor/ckeditor5-dev-tests/bin/testmanual.js",
    "manual:verify": "node ./scripts/web-crawler/index.js --manual",
    "bootstrap": "yarn install",
    "clean": "npx rimraf --glob package-lock.json yarn.lock ./**/node_modules",
    "reset": "rm -rf ./node_modules && yarn run bootstrap",
    "reinstall": "yarn run clean && yarn run bootstrap",
    "docs": "node --max-old-space-size=8192 ./scripts/docs/build-docs.js",
    "docs:api": "node ./scripts/docs/build-api-docs.js",
    "docs:content-styles": "node -e \"require( './scripts/docs/build-content-styles.js' )();\"",
    "docs:serve": "http-server ./build/docs/",
    "docs:verify": "node ./scripts/web-crawler/index.js --docs",
    "docs:lint": "node scripts/vale/vale.js",
    "docs:vale": "vale",
    "translations:collect": "node ./scripts/translations/collect.js",
    "translations:download": "node ./scripts/translations/download.js",
    "translations:upload": "node ./scripts/translations/upload.js",
    "build": "tsc -p ./tsconfig.release-ckeditor5.json",
    "build:dist": "node ./scripts/build-ckeditor5.mjs",
    "predll:build": "npm run build",
    "dll:build": "node ./scripts/dll/build-dlls.js --base-dll-config ./scripts/dll/webpack.config.dll.js",
    "changelog": "node ./scripts/release/changelog.js",
    "release:prepare-packages": "node ./scripts/release/preparepackages.js",
    "release:publish-packages": "node ./scripts/release/publishpackages.js",
    "release:deploy-cdn": "node ./scripts/release/deploycdn.js",
    "release:lint-packages": "node ./scripts/release/validatepackages.js",
    "release:switch-latest": "node ./scripts/release/switchlatest.js",
    "release:clean": "node ./scripts/release/clean.js",
    "clean-up-svg-icons": "node ./scripts/clean-up-svg-icons.js",
    "collect-svg-icons": "node scripts/collect-svg-icons.js",
    "check-dependencies": "ckeditor5-dev-dependency-checker",
    "check-dependencies:versions-match": "node ./scripts/ci/check-dependencies-versions-match.js",
    "check-theme-lark-imports": "node ./scripts/check-theme-lark-imports.js",
    "check-exports": "node ./scripts/check-exports.mjs --input=ckeditor5"
  },
  "lint-staged": {
    "**/*.{js,ts,mjs}": [
      "eslint --quiet"
    ],
    "**/*.css": [
      "stylelint --quiet --allow-empty-input"
    ]
  },
  "eslintIgnore": [
    "build/**",
    "dist/**",
    "packages/*/node_modules/**",
    "packages/*/build/**",
    "packages/*/dist/**",
    "packages/*/src/lib/**",
    "coverage/**",
    "external/**"
  ],
  "workspaces": {
    "packages": [
      "packages/*",
      "external/*",
      "external/*/packages/*",
      "."
    ]
  }
}<|MERGE_RESOLUTION|>--- conflicted
+++ resolved
@@ -108,17 +108,10 @@
     "@ckeditor/ckeditor5-format-painter": "42.0.2",
     "@ckeditor/ckeditor5-import-word": "42.0.2",
     "@ckeditor/ckeditor5-inspector": "^4.0.0",
-<<<<<<< HEAD
-    "@ckeditor/ckeditor5-list-multi-level": "42.0.1",
+    "@ckeditor/ckeditor5-list-multi-level": "42.0.2",
     "@ckeditor/ckeditor5-mermaid": "ckeditor/ckeditor5-mermaid#v0.0.3",
-    "@ckeditor/ckeditor5-pagination": "42.0.1",
-    "@ckeditor/ckeditor5-paste-from-office-enhanced": "42.0.1",
-=======
-    "@ckeditor/ckeditor5-list-multi-level": "42.0.2",
-    "@ckeditor/ckeditor5-mermaid": "ckeditor/ckeditor5-mermaid#v0.0.2",
     "@ckeditor/ckeditor5-pagination": "42.0.2",
     "@ckeditor/ckeditor5-paste-from-office-enhanced": "42.0.2",
->>>>>>> 30c57806
     "@ckeditor/ckeditor5-react": "^6.0.0",
     "@ckeditor/ckeditor5-real-time-collaboration": "42.0.2",
     "@ckeditor/ckeditor5-revision-history": "42.0.2",
