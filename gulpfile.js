/**
 * @license Copyright (c) 2003-2016, CKSource - Frederico Knabben. All rights reserved.
 * For licensing, see LICENSE.md.
 */

/* jshint browser: false, node: true, strict: true */

'use strict';

const gulp = require( 'gulp' );
const runSequence = require( 'run-sequence' );

const config = {
	ROOT_DIR: '.',
	MODULE_DIR: {
		amd: 'build/modules/amd',
		cjs: 'build/modules/cjs',
		esnext: 'build/modules/esnext'
	},
	DOCS_DIR: 'build/docs',
	BUNDLE_DIR: 'build/dist',
	WORKSPACE_DIR: '..',

	// Path to the default configuration file for bundler.
	BUNDLE_DEFAULT_CONFIG: 'dev/bundles/build-config-standard.js',

	DOCUMENTATION: {
		// Glob pattern with samples.
		SAMPLES: 'docs/samples/**/*.@(md|html|js)',
		// Glob pattern with guides.
		GUIDES: 'docs/guides/**/*.md'
	},

	// Files ignored by jshint and jscs tasks. Files from .gitignore will be added automatically during tasks execution.
	IGNORED_FILES: [
		'src/lib/**'
	]
};

<<<<<<< HEAD
// Lint tasks. ---------------------------------------------------------------

const ckeditor5Lint = require( 'ckeditor5-dev-lint' )( config );

=======
// Lint tasks.
const ckeditor5Lint = require( '@ckeditor/ckeditor5-dev-lint' )( config );
>>>>>>> 21218cea
gulp.task( 'lint', ckeditor5Lint.lint );
gulp.task( 'lint-staged', ckeditor5Lint.lintStaged );
gulp.task( 'pre-commit', [ 'lint-staged' ] );

<<<<<<< HEAD
// Development environment tasks. ---------------------------------------------

const ckeditor5DevEnv = require( 'ckeditor5-dev-env' )( config );

=======
// Development environment tasks.
const ckeditor5DevEnv = require( '@ckeditor/ckeditor5-dev-env' )( config );
>>>>>>> 21218cea
gulp.task( 'init', ckeditor5DevEnv.initRepository );
gulp.task( 'create-package', ckeditor5DevEnv.createPackage );
gulp.task( 'update', ckeditor5DevEnv.updateRepositories );
gulp.task( 'pull', ckeditor5DevEnv.updateRepositories );
gulp.task( 'status', ckeditor5DevEnv.checkStatus );
gulp.task( 'st', ckeditor5DevEnv.checkStatus );
gulp.task( 'relink', ckeditor5DevEnv.relink );
gulp.task( 'install', ckeditor5DevEnv.installPackage );
gulp.task( 'exec', ckeditor5DevEnv.execOnRepositories );

<<<<<<< HEAD
// Compilation tasks. ---------------------------------------------------------

const ckeditor5DevCompiler = require( 'ckeditor5-dev-compiler' )( config );
=======
// Bundling and building tasks.
const ckeditor5DevBundle = require( '@ckeditor/ckeditor5-dev-bundler-rollup' )( config );
gulp.task( 'bundle:clean', ckeditor5DevBundle.cleanFromConfig );
gulp.task( 'bundle:minify:js', ckeditor5DevBundle.minify.jsFromConfig );
gulp.task( 'bundle:minify:css', ckeditor5DevBundle.minify.cssFromConfig );

gulp.task( 'build:generate',
	[
		'bundle:clean',
		'compile:js:esnext',
		'compile:themes:esnext'
	],
	ckeditor5DevBundle.generateFromConfig
);

gulp.task( 'build', ( callback ) => {
	runSequence( 'build:generate',
		[
			'bundle:minify:js',
			'bundle:minify:css'
		],
		() => ckeditor5DevBundle.showSummaryFromConfig( callback )
	);
} );

// Compile tasks.
const ckeditor5DevCompiler = require( '@ckeditor/ckeditor5-dev-compiler' )( config );
>>>>>>> 21218cea
const compiler = ckeditor5DevCompiler.compiler;

gulp.task( 'default', [ 'compile' ] );

gulp.task( 'compile', callback => {
	runSequence( 'compile:clean:all', 'compile:themes', 'compile:js', callback );
} );

// TODO This task is temporary: https://github.com/ckeditor/ckeditor5-dev-compiler/issues/24
gulp.task( 'compile:sample-tests', [ 'compile' ], () => compiler.compile.sampleTests.local() );
gulp.task( 'compile:bundled-sample-tests', [ 'compile:bundled-sample-tests:build-editors' ],
	() => compiler.compile.sampleTests.bundled() );

// Helpers. ---------------------------

gulp.task( 'compile:clean:all', () => compiler.clean.all() );
gulp.task( 'compile:clean:themes', () => compiler.clean.themes() );
gulp.task( 'compile:clean:js', () => compiler.clean.js() );

gulp.task( 'compile:themes', callback => {
	runSequence( 'compile:clean:themes', 'compile:icons', 'compile:sass', callback );
} );

gulp.task( 'compile:sass', () => compiler.compile.sass() );
gulp.task( 'compile:icons', () => compiler.compile.icons() );
gulp.task( 'compile:js', [ 'compile:clean:js' ], () => compiler.compile.js() );

// Tasks specific for preparing compiled output with unmodified source files. Used by `gulp docs` or `gulp build`.
gulp.task( 'compile:clean:js:esnext', () => compiler.clean.js( { formats: [ 'esnext' ] } ) );
gulp.task( 'compile:clean:themes:esnext', () => compiler.clean.themes( { formats: [ 'esnext' ] } ) );
gulp.task( 'compile:sass:esnext', () => compiler.compile.sass( { formats: [ 'esnext' ] } ) );
gulp.task( 'compile:icons:esnext', () => compiler.compile.icons( { formats: [ 'esnext' ] } ) );
gulp.task( 'compile:js:esnext', [ 'compile:clean:js:esnext' ], () => compiler.compile.js( { formats: [ 'esnext' ] } ) );
gulp.task( 'compile:themes:esnext', callback => {
	runSequence( 'compile:clean:themes:esnext', 'compile:icons:esnext', 'compile:sass:esnext', callback );
} );

// Building tasks. ------------------------------------------------------------

const ckeditor5DevBundle = require( 'ckeditor5-dev-bundler-rollup' )( config );

gulp.task( 'build', callback => {
	runSequence(
		'bundle:generate',
		[
			'bundle:minify:js',
			'bundle:minify:css'
		],
		() => ckeditor5DevBundle.showSummaryFromConfig( callback )
	);
} );

// Helpers. ---------------------------

gulp.task( 'bundle:clean', ckeditor5DevBundle.cleanFromConfig );
gulp.task( 'bundle:minify:js', ckeditor5DevBundle.minify.jsFromConfig );
gulp.task( 'bundle:minify:css', ckeditor5DevBundle.minify.cssFromConfig );

// Generates the bundle without minifying it.
gulp.task( 'bundle:generate',
	[
		'bundle:clean',
		'compile:js:esnext',
		'compile:themes:esnext'
	],
	ckeditor5DevBundle.generateFromConfig
);

// Task specific for building editors for testing releases.
gulp.task( 'compile:bundled-sample-tests:build-editors',
	[
		'compile:js:esnext',
		'compile:themes:esnext'
	],
	ckeditor5DevBundle.buildEditorsForSamples
);

// Documentation. -------------------------------------------------------------

const docsBuilder = ckeditor5DevCompiler.docs;

gulp.task( 'docs', [ 'compile:js:esnext' ], docsBuilder.buildDocs );<|MERGE_RESOLUTION|>--- conflicted
+++ resolved
@@ -37,28 +37,18 @@
 	]
 };
 
-<<<<<<< HEAD
 // Lint tasks. ---------------------------------------------------------------
 
-const ckeditor5Lint = require( 'ckeditor5-dev-lint' )( config );
+const ckeditor5Lint = require( '@ckeditor/ckeditor5-dev-lint' )( config );
 
-=======
-// Lint tasks.
-const ckeditor5Lint = require( '@ckeditor/ckeditor5-dev-lint' )( config );
->>>>>>> 21218cea
 gulp.task( 'lint', ckeditor5Lint.lint );
 gulp.task( 'lint-staged', ckeditor5Lint.lintStaged );
 gulp.task( 'pre-commit', [ 'lint-staged' ] );
 
-<<<<<<< HEAD
 // Development environment tasks. ---------------------------------------------
 
-const ckeditor5DevEnv = require( 'ckeditor5-dev-env' )( config );
+const ckeditor5DevEnv = require( '@ckeditor/ckeditor5-dev-env' )( config );
 
-=======
-// Development environment tasks.
-const ckeditor5DevEnv = require( '@ckeditor/ckeditor5-dev-env' )( config );
->>>>>>> 21218cea
 gulp.task( 'init', ckeditor5DevEnv.initRepository );
 gulp.task( 'create-package', ckeditor5DevEnv.createPackage );
 gulp.task( 'update', ckeditor5DevEnv.updateRepositories );
@@ -69,39 +59,9 @@
 gulp.task( 'install', ckeditor5DevEnv.installPackage );
 gulp.task( 'exec', ckeditor5DevEnv.execOnRepositories );
 
-<<<<<<< HEAD
 // Compilation tasks. ---------------------------------------------------------
 
-const ckeditor5DevCompiler = require( 'ckeditor5-dev-compiler' )( config );
-=======
-// Bundling and building tasks.
-const ckeditor5DevBundle = require( '@ckeditor/ckeditor5-dev-bundler-rollup' )( config );
-gulp.task( 'bundle:clean', ckeditor5DevBundle.cleanFromConfig );
-gulp.task( 'bundle:minify:js', ckeditor5DevBundle.minify.jsFromConfig );
-gulp.task( 'bundle:minify:css', ckeditor5DevBundle.minify.cssFromConfig );
-
-gulp.task( 'build:generate',
-	[
-		'bundle:clean',
-		'compile:js:esnext',
-		'compile:themes:esnext'
-	],
-	ckeditor5DevBundle.generateFromConfig
-);
-
-gulp.task( 'build', ( callback ) => {
-	runSequence( 'build:generate',
-		[
-			'bundle:minify:js',
-			'bundle:minify:css'
-		],
-		() => ckeditor5DevBundle.showSummaryFromConfig( callback )
-	);
-} );
-
-// Compile tasks.
 const ckeditor5DevCompiler = require( '@ckeditor/ckeditor5-dev-compiler' )( config );
->>>>>>> 21218cea
 const compiler = ckeditor5DevCompiler.compiler;
 
 gulp.task( 'default', [ 'compile' ] );
@@ -141,7 +101,7 @@
 
 // Building tasks. ------------------------------------------------------------
 
-const ckeditor5DevBundle = require( 'ckeditor5-dev-bundler-rollup' )( config );
+const ckeditor5DevBundle = require( '@ckeditor/ckeditor5-dev-bundler-rollup' )( config );
 
 gulp.task( 'build', callback => {
 	runSequence(
